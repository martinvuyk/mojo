--- conflicted
+++ resolved
@@ -290,74 +290,6 @@
             `unsafe_from_utf8` MUST be valid UTF-8 encoded data.
         """
         # FIXME(#3706): can't run at compile time
-        # debug_assert(
-        #     _is_valid_utf8(value.as_bytes()), "value is not valid utf8"
-        # )
-        self._slice = unsafe_from_utf8
-
-    fn __init__(out self, *, unsafe_from_utf8_strref: StringRef):
-        """Construct a new StringSlice from a `StringRef` pointing to UTF-8
-        encoded bytes.
-
-        Args:
-            unsafe_from_utf8_strref: A `StringRef` of bytes encoded in UTF-8.
-
-        Safety:
-            - `unsafe_from_utf8_strref` MUST point to data that is valid for
-              `origin`.
-            - `unsafe_from_utf8_strref` MUST be valid UTF-8 encoded data.
-        """
-
-        var strref = unsafe_from_utf8_strref
-
-        var byte_slice = Span[Byte, origin](
-            ptr=strref.unsafe_ptr(),
-            length=len(strref),
-        )
-
-        self = Self(unsafe_from_utf8=byte_slice)
-
-    @always_inline
-    fn __init__(out self, *, ptr: UnsafePointer[Byte], length: Int):
-        """Construct a `StringSlice` from a pointer to a sequence of UTF-8
-        encoded bytes and a length.
-
-        Args:
-            ptr: A pointer to a sequence of bytes encoded in UTF-8.
-            length: The number of bytes of encoded data.
-
-        Safety:
-            - `ptr` MUST point to at least `length` bytes of valid UTF-8 encoded
-                data.
-            - `ptr` must point to data that is live for the duration of
-                `origin`.
-        """
-        self._slice = Span[Byte, origin](ptr=ptr, length=length)
-
-    @always_inline
-    fn copy(self) -> Self:
-        """Explicitly construct a deep copy of the provided `StringSlice`.
-
-        Returns:
-            A copy of the value.
-        """
-        return Self(unsafe_from_utf8=self._slice)
-
-    @implicit
-    fn __init__[
-        O: ImmutableOrigin, //
-    ](mut self: StringSlice[O], ref [O]value: String):
-        """Construct an immutable StringSlice.
-
-        Parameters:
-            O: The immutable origin.
-
-        Args:
-            value: The string value.
-        """
-<<<<<<< HEAD
-=======
-
         # TODO(MOCO-1525):
         #   Support skipping UTF-8 during comptime evaluations, or support
         #   the necessary SIMD intrinsics to allow this to evaluate at compile
@@ -365,8 +297,68 @@
         # debug_assert(
         #     _is_valid_utf8(value.as_bytes()), "value is not valid utf8"
         # )
-
->>>>>>> 4af59dbd
+        self._slice = unsafe_from_utf8
+
+    fn __init__(out self, *, unsafe_from_utf8_strref: StringRef):
+        """Construct a new StringSlice from a `StringRef` pointing to UTF-8
+        encoded bytes.
+
+        Args:
+            unsafe_from_utf8_strref: A `StringRef` of bytes encoded in UTF-8.
+
+        Safety:
+            - `unsafe_from_utf8_strref` MUST point to data that is valid for
+              `origin`.
+            - `unsafe_from_utf8_strref` MUST be valid UTF-8 encoded data.
+        """
+
+        var strref = unsafe_from_utf8_strref
+
+        var byte_slice = Span[Byte, origin](
+            ptr=strref.unsafe_ptr(),
+            length=len(strref),
+        )
+
+        self = Self(unsafe_from_utf8=byte_slice)
+
+    @always_inline
+    fn __init__(out self, *, ptr: UnsafePointer[Byte], length: Int):
+        """Construct a `StringSlice` from a pointer to a sequence of UTF-8
+        encoded bytes and a length.
+
+        Args:
+            ptr: A pointer to a sequence of bytes encoded in UTF-8.
+            length: The number of bytes of encoded data.
+
+        Safety:
+            - `ptr` MUST point to at least `length` bytes of valid UTF-8 encoded
+                data.
+            - `ptr` must point to data that is live for the duration of
+                `origin`.
+        """
+        self._slice = Span[Byte, origin](ptr=ptr, length=length)
+
+    @always_inline
+    fn copy(self) -> Self:
+        """Explicitly construct a deep copy of the provided `StringSlice`.
+
+        Returns:
+            A copy of the value.
+        """
+        return Self(unsafe_from_utf8=self._slice)
+
+    @implicit
+    fn __init__[
+        O: ImmutableOrigin, //
+    ](mut self: StringSlice[O], ref [O]value: String):
+        """Construct an immutable StringSlice.
+
+        Parameters:
+            O: The immutable origin.
+
+        Args:
+            value: The string value.
+        """
         self = StringSlice[O](unsafe_from_utf8=value.as_bytes())
 
     # ===-------------------------------------------------------------------===#
