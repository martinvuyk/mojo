# ===----------------------------------------------------------------------=== #
# Copyright (c) 2025, Modular Inc. All rights reserved.
#
# Licensed under the Apache License v2.0 with LLVM Exceptions:
# https://llvm.org/LICENSE.txt
#
# Unless required by applicable law or agreed to in writing, software
# distributed under the License is distributed on an "AS IS" BASIS,
# WITHOUT WARRANTIES OR CONDITIONS OF ANY KIND, either express or implied.
# See the License for the specific language governing permissions and
# limitations under the License.
# ===----------------------------------------------------------------------=== #
"""Implements SIMD primitives and abstractions.

Provides high-performance SIMD primitives and abstractions for
vectorized computation in Mojo. It enables efficient data-parallel operations
by leveraging hardware vector processing units across different architectures.

Key Features:
1. Architecture-agnostic SIMD abstractions with automatic hardware detection
2. Optimized vector operations for common numerical computations
3. Explicit control over vectorization strategies and memory layouts
4. Zero-cost abstractions that compile to efficient machine code
5. Support for different vector widths and element types

Primary Components:
- Vector types: Strongly-typed vector containers with element-wise operations
- SIMD intrinsics: Low-level access to hardware SIMD instructions
- Vectorized algorithms: Common algorithms optimized for SIMD execution
- Memory utilities: Aligned memory allocation and vector load/store operations

Performance Considerations:
- Vector width selection should match target hardware capabilities
- Memory alignment affects load/store performance
- Data layout transformations may be necessary for optimal vectorization

Integration:
This module is designed to work seamlessly with other Mojo numerical computing
components, including tensor operations, linear algebra routines, and
domain-specific libraries for machine learning and scientific computing.
"""

import math
from collections import InlineArray
from collections.string import StringSlice
from collections.string.string import (
    _calc_format_buffer_size,
    _calc_initial_buffer_size,
)
from hashlib._hasher import _HashableWithHasher, _Hasher
from hashlib.hash import _hash_simd
from math import Ceilable, CeilDivable, Floorable, Truncable
from math.math import _call_ptx_intrinsic
from os import abort
from sys import (
    PrefetchOptions,
    _RegisterPackType,
    alignof,
    bitwidthof,
    has_neon,
    is_amd_gpu,
    is_big_endian,
    is_gpu,
    is_nvidia_gpu,
    llvm_intrinsic,
    prefetch,
    simdwidthof,
    sizeof,
<<<<<<< HEAD
    is_compile_time,
=======
    CompilationTarget,
>>>>>>> a89f59e2
)
from sys._assembly import inlined_assembly
from sys.info import _current_arch, _is_sm_9x

from bit import byte_swap, pop_count
from builtin._format_float import _write_float
from builtin.dtype import _uint_type_of_width
from builtin.format_int import _try_write_int
from builtin.io import _snprintf
from documentation import doc_private
from memory import Span, UnsafePointer, bitcast, memcpy

from utils import IndexList, StaticTuple
from utils._visualizers import lldb_formatter_wrapping_type
from utils.numerics import FPUtils
from utils.numerics import isinf as _isinf
from utils.numerics import isnan as _isnan
from utils.numerics import max_finite as _max_finite
from utils.numerics import max_or_inf as _max_or_inf
from utils.numerics import min_finite as _min_finite
from utils.numerics import min_or_neg_inf as _min_or_neg_inf
from utils.numerics import nan as _nan

from .dtype import (
    _get_dtype_printf_format,
    _integral_type_of,
    _scientific_notation_digits,
    _unsigned_integral_type_of,
)

# ===----------------------------------------------------------------------=== #
# Type Aliases
# ===----------------------------------------------------------------------=== #

alias Scalar = SIMD[_, size=1]
"""Represents a scalar dtype."""

alias Int8 = Scalar[DType.int8]
"""Represents an 8-bit signed scalar integer."""
alias UInt8 = Scalar[DType.uint8]
"""Represents an 8-bit unsigned scalar integer."""
alias Int16 = Scalar[DType.int16]
"""Represents a 16-bit signed scalar integer."""
alias UInt16 = Scalar[DType.uint16]
"""Represents a 16-bit unsigned scalar integer."""
alias Int32 = Scalar[DType.int32]
"""Represents a 32-bit signed scalar integer."""
alias UInt32 = Scalar[DType.uint32]
"""Represents a 32-bit unsigned scalar integer."""
alias Int64 = Scalar[DType.int64]
"""Represents a 64-bit signed scalar integer."""
alias UInt64 = Scalar[DType.uint64]
"""Represents a 64-bit unsigned scalar integer."""
alias Int128 = Scalar[DType.int128]
"""Represents a 128-bit signed scalar integer."""
alias UInt128 = Scalar[DType.uint128]
"""Represents a 128-bit unsigned scalar integer."""
alias Int256 = Scalar[DType.int256]
"""Represents a 256-bit signed scalar integer."""
alias UInt256 = Scalar[DType.uint256]
"""Represents a 256-bit unsigned scalar integer."""

alias Float8_e5m2 = Scalar[DType.float8_e5m2]
"""Represents a FP8E5M2 floating point format from the [OFP8
standard](https://www.opencompute.org/documents/ocp-8-bit-floating-point-specification-ofp8-revision-1-0-2023-12-01-pdf-1).

The 8 bits are encoded as `seeeeemm`:
- (s)ign: 1 bit
- (e)xponent: 5 bits
- (m)antissa: 2 bits
- exponent bias: 15
- nan: {0,1}11111{01,10,11}
- inf: 01111100
- -inf: 11111100
- -0: 10000000
"""
alias Float8_e5m2fnuz = Scalar[DType.float8_e5m2fnuz]
"""Represents a FP8E5M2FNUZ floating point format.

The 8 bits are encoded as `seeeeemm`:
- (s)ign: 1 bit
- (e)xponent: 5 bits
- (m)antissa: 2 bits
- exponent bias: 16
- nan: 10000000
- fn: finite (no inf or -inf encodings)
- uz: unsigned zero (no -0 encoding)
"""
alias Float8_e4m3fn = Scalar[DType.float8_e4m3fn]
"""Represents a FP8E4M3 floating point format from the [OFP8
standard](https://www.opencompute.org/documents/ocp-8-bit-floating-point-specification-ofp8-revision-1-0-2023-12-01-pdf-1).

The 8 bits are encoded as `seeeemmm`:
- (s)ign: 1 bit
- (e)xponent: 4 bits
- (m)antissa: 3 bits
- exponent bias: 7
- nan: 01111111, 11111111
- -0: 10000000
- fn: finite (no inf or -inf encodings)
"""
alias Float8_e4m3fnuz = Scalar[DType.float8_e4m3fnuz]
"""Represents a FP8E4M3FNUZ floating point format.

The 8 bits are encoded as `seeeemmm`:
- (s)ign: 1 bit
- (e)xponent: 4 bits
- (m)antissa: 3 bits
- exponent bias: 8
- nan: 10000000
- fn: finite (no inf or -inf encodings)
- uz: unsigned zero (no -0 encoding)
"""
alias BFloat16 = Scalar[DType.bfloat16]
"""Represents a 16-bit brain floating point value."""
alias Float16 = Scalar[DType.float16]
"""Represents a 16-bit floating point value."""
alias Float32 = Scalar[DType.float32]
"""Represents a 32-bit floating point value."""
alias Float64 = Scalar[DType.float64]
"""Represents a 64-bit floating point value."""

alias Byte = UInt8
"""Represents a byte (backed by an 8-bit unsigned integer)."""

# ===----------------------------------------------------------------------=== #
# Utilities
# ===----------------------------------------------------------------------=== #


@always_inline("nodebug")
fn _simd_construction_checks[dtype: DType, size: Int]():
    """Checks if the SIMD size is valid.

    The SIMD size is valid if it is a power of two and is positive.

    Parameters:
      dtype: The data type of SIMD vector elements.
      size: The number of elements in the SIMD vector. The size must not be greater than 2**15.
    """
    constrained[
        dtype is not DType.invalid, "simd type cannot be DType.invalid"
    ]()
    constrained[size.is_power_of_two(), "simd width must be power of 2"]()
    constrained[
        not (dtype is DType.bfloat16 and has_neon()),
        "bf16 is not supported for ARM architectures",
    ]()
    # MOCO-1388: Until LLVM's issue #122571 is fixed, LLVM's SelectionDAG has
    # a limit of 2^15 for the number of operands of the instruction.
    # NOTE: Even after the limit increases in LLVM, compile time might be 3x
    # slower than with GCC, therefore until we have a real use case for large
    # SIMD, we better to keep limit at 2^15.
    # NOTE: Might need to revisit the limit for targets that use GlobalISel
    # as it does have smaller limit now.
    constrained[
        size <= 2**15, "simd size is too large and must be less than 2^15"
    ]()


@always_inline("nodebug")
fn _unchecked_zero[dtype: DType, size: Int]() -> SIMD[dtype, size]:
    var zero = __mlir_op.`pop.cast`[_type = Scalar[dtype]._mlir_type](
        __mlir_attr.`#pop.simd<0> : !pop.scalar<index>`
    )
    return Scalar[dtype](zero)


@always_inline("nodebug")
fn _has_native_bf16_support() -> Bool:
    return is_gpu()


@always_inline("nodebug")
fn _has_native_f8_support() -> Bool:
    return _is_sm_9x() or is_nvidia_gpu["sm_89"]() or is_amd_gpu()


# ===----------------------------------------------------------------------=== #
# SIMD
# ===----------------------------------------------------------------------=== #


@lldb_formatter_wrapping_type
@register_passable("trivial")
struct SIMD[dtype: DType, size: Int](
    Absable,
    Boolable,
    Ceilable,
    CeilDivable,
    CollectionElement,
    # FIXME(MOCO-1291): Can't implement this due to ambiguity.
    # CollectionElementNew,
    ExplicitlyCopyable,
    Floatable,
    Floorable,
    Writable,
    Hashable,
    _HashableWithHasher,
    Intable,
    Indexer,
    Representable,
    Roundable,
    Sized,
    RepresentableCollectionElement,
    Stringable,
):
    """Represents a small vector that is backed by a hardware vector element.

    SIMD allows a single instruction to be executed across the multiple data
    elements of the vector.

    Constraints:
        The size of the SIMD vector to be positive and a power of 2.

    Parameters:
        dtype: The data type of SIMD vector elements.
        size: The size of the SIMD vector.
    """

    # Fields
    alias _Mask = SIMD[DType.bool, size]

    alias element_type = dtype
    alias _mlir_type = __mlir_type[
        `!pop.simd<`, size.value, `, `, dtype.value, `>`
    ]

    var value: Self._mlir_type
    """The underlying storage for the vector."""

    alias MAX = Self(_max_or_inf[dtype]())
    """Gets the maximum value for the SIMD value, potentially +inf."""

    alias MIN = Self(_min_or_neg_inf[dtype]())
    """Gets the minimum value for the SIMD value, potentially -inf."""

    alias MAX_FINITE = Self(_max_finite[dtype]())
    """Returns the maximum finite value of SIMD value."""

    alias MIN_FINITE = Self(_min_finite[dtype]())
    """Returns the minimum (lowest) finite value of SIMD value."""

    alias _default_alignment = alignof[Scalar[dtype]]() if is_gpu() else 1

    # ===-------------------------------------------------------------------===#
    # Life cycle methods
    # ===-------------------------------------------------------------------===#

    @always_inline("nodebug")
    fn __init__(out self):
        """Default initializer of the SIMD vector.

        By default the SIMD vectors are initialized to all zeros.
        """
        _simd_construction_checks[dtype, size]()
        self = _unchecked_zero[dtype, size]()

    @always_inline("nodebug")
    fn __init__[
        other_dtype: DType, //
    ](out self, value: SIMD[other_dtype, size]):
        """Initialize from another SIMD of the same size. If the value
        passed is a scalar, you can initialize a SIMD vector with more elements.

        Parameters:
            other_dtype: The type of the value that is being cast from.

        Args:
            value: The value to cast from.

        Example:

        ```mojo
        print(UInt64(UInt8(42))) # 42
        print(SIMD[DType.uint64, 4](UInt8(42))) # [42, 42, 42, 42]
        ```

        Casting behavior:

        ```mojo
        # Basic casting preserves value within range
        Int8(UInt8(127)) == Int8(127)

        # Numbers above signed max wrap to negative using two's complement
        Int8(UInt8(128)) == Int8(-128)
        Int8(UInt8(129)) == Int8(-127)
        Int8(UInt8(256)) == Int8(0)

        # Negative signed cast to unsigned using two's complement
        UInt8(Int8(-128)) == UInt8(128)
        UInt8(Int8(-127)) == UInt8(129)
        UInt8(Int8(-1)) == UInt8(255)

        # Truncate precision after downcast and upcast
        Float64(Float32(Float64(123456789.123456789))) == Float64(123456792.0)

        # Rightmost bits of significand become 0's on upcast
        Float64(Float32(0.3)) == Float64(0.30000001192092896)

        # Numbers equal after truncation of float literal and cast truncation
        Float32(Float64(123456789.123456789)) == Float32(123456789.123456789)

        # Float to int/uint floors
        Int64(Float64(42.2)) == Int64(42)
        ```
        .
        """
        self = value.cast[dtype]()

    @always_inline
    fn copy(self) -> Self:
        """Explicitly construct a copy of self.

        Returns:
            A copy of this value.
        """
        return self

    @always_inline("nodebug")
    @implicit
    fn __init__(out self, value: UInt):
        """Initializes the SIMD vector with an unsigned integer.

        The unsigned integer value is splatted across all the elements of the SIMD
        vector.

        Args:
            value: The input value.
        """
        self = Self(value.value)

    @always_inline("nodebug")
    @implicit
    fn __init__(out self, value: Int):
        """Initializes the SIMD vector with a signed integer.

        The signed integer value is splatted across all the elements of the SIMD
        vector.

        Args:
            value: The input value.
        """
        self = Self(value.value)

    @doc_private
    @always_inline("nodebug")
    @implicit
    fn __init__(out self, value: __mlir_type.index):
        _simd_construction_checks[dtype, size]()
        var t0 = __mlir_op.`pop.cast_from_builtin`[
            _type = __mlir_type.`!pop.scalar<index>`
        ](value)
        var casted = __mlir_op.`pop.cast`[_type = Scalar[dtype]._mlir_type](t0)
        self = Scalar[dtype](casted)

    @always_inline
    fn __init__[T: Floatable](out self: Scalar[DType.float64], value: T):
        """Initialize a Float64 from a type conforming to Floatable.

        Parameters:
            T: The Floatable type.

        Args:
            value: The object to get the float point representation of.
        """
        self = value.__float__()

    @always_inline
    fn __init__[
        T: FloatableRaising
    ](out self: Scalar[DType.float64], value: T) raises:
        """Initialize a Float64 from a type conforming to FloatableRaising.

        Parameters:
            T: The FloatableRaising type.

        Args:
            value: The object to get the float point representation of.

        Raises:
            If the type does not have a float point representation.
        """
        self = value.__float__()

    @always_inline("nodebug")
    @implicit
    fn __init__(out self, value: IntLiteral):
        """Initializes the SIMD vector with an integer.

        The integer value is splatted across all the elements of the SIMD
        vector.

        Args:
            value: The input value.
        """
        _simd_construction_checks[dtype, size]()

        var tn1 = __mlir_attr[
            `#pop<int_literal_convert<`, value.value, `, 0>> : si128`
        ]
        var t0 = __mlir_op.`pop.cast_from_builtin`[
            _type = __mlir_type.`!pop.scalar<si128>`
        ](tn1)
        var casted = __mlir_op.`pop.cast`[_type = Scalar[dtype]._mlir_type](t0)
        self = Scalar[dtype](casted)

    @always_inline("nodebug")
    @implicit
    fn __init__(out self: SIMD[DType.bool, size], value: Bool, /):
        """Initializes the SIMD vector with a bool value.

        The bool value is splatted across all elements of the SIMD vector.

        Args:
            value: The bool value.
        """
        _simd_construction_checks[dtype, size]()

        var casted = __mlir_op.`pop.cast_from_builtin`[
            _type = __mlir_type.`!pop.scalar<bool>`
        ](value.value)
        self = Scalar[DType.bool](casted)

    @always_inline("nodebug")
    @implicit
    fn __init__(
        out self,
        value: Self._mlir_type,
    ):
        """Initializes the SIMD vector with the underlying mlir value.

        Args:
            value: The input value.
        """
        _simd_construction_checks[dtype, size]()
        self.value = value

    @always_inline("nodebug")
    @implicit
    fn __init__(out self, value: Scalar[dtype], /):
        """Constructs a SIMD vector by splatting a scalar value.

        The input value is splatted across all elements of the SIMD vector.

        Args:
            value: The value to splat to the elements of the vector.
        """
        _simd_construction_checks[dtype, size]()

        # Construct by broadcasting a scalar.
        self.value = __mlir_op.`pop.simd.splat`[_type = Self._mlir_type](
            value.value
        )

    @always_inline("nodebug")
    @implicit
    fn __init__(out self, *elems: Scalar[dtype]):
        """Constructs a SIMD vector via a variadic list of elements.

        The input values are assigned to the corresponding elements of the SIMD
        vector.

        Constraints:
            The number of input values is equal to size of the SIMD vector.

        Args:
            elems: The variadic list of elements from which the SIMD vector is
                   constructed.
        """
        _simd_construction_checks[dtype, size]()

        # TODO: Make this a compile-time check when possible.
        debug_assert(
            size == len(elems),
            (
                "mismatch in the number of elements in the SIMD variadic"
                " constructor"
            ),
        )

        __mlir_op.`lit.ownership.mark_initialized`(__get_mvalue_as_litref(self))

        @parameter
        for i in range(size):
            self[i] = elems[i]

    @always_inline
    @implicit
    fn __init__(out self, value: FloatLiteral):
        """Initializes the SIMD vector with a float.

        The value is splatted across all the elements of the SIMD
        vector.

        Args:
            value: The input value.
        """
        _simd_construction_checks[dtype, size]()
        constrained[
            dtype.is_floating_point(), "the SIMD type must be floating point"
        ]()

        # float_literal_convert implicitly splats to !pop.simd as needed.
        return __mlir_attr[
            `#pop<float_literal_convert<`,
            value.value,
            `>> : `,
            Self._mlir_type,
        ]

    @staticmethod
    fn from_bits[
        int_dtype: DType, //
    ](value: SIMD[int_dtype, size]) -> SIMD[dtype, size]:
        """Initializes the SIMD vector from the bits of an integral SIMD vector.

        Parameters:
            int_dtype: The integral type of the input SIMD vector.

        Args:
            value: The SIMD vector to copy the bits from.

        Returns:
            The bitcast SIMD vector.
        """
        constrained[int_dtype.is_integral(), "the SIMD type must be integral"]()
        return bitcast[dtype, size](value)

    # ===-------------------------------------------------------------------===#
    # Operator dunders
    # ===-------------------------------------------------------------------===#

    @always_inline("nodebug")
    fn __getitem__(self, idx: Int) -> Scalar[dtype]:
        """Gets an element from the vector.

        Args:
            idx: The element index.

        Returns:
            The value at position `idx`.
        """
        return __mlir_op.`pop.simd.extractelement`[
            _type = __mlir_type[`!pop.scalar<`, dtype.value, `>`]
        ](self.value, idx.value)

    @always_inline("nodebug")
    fn __setitem__(mut self, idx: Int, val: Scalar[dtype]):
        """Sets an element in the vector.

        Args:
            idx: The index to set.
            val: The value to set.
        """
        self.value = __mlir_op.`pop.simd.insertelement`(
            self.value, val.value, idx.value
        )

    fn __contains__(self, value: Scalar[dtype]) -> Bool:
        """Whether the vector contains the value.

        Args:
            value: The value.

        Returns:
            Whether the vector contains the value.
        """
        return (self == value).reduce_or()

    @always_inline("nodebug")
    fn __add__(self, rhs: Self) -> Self:
        """Computes `self + rhs`.

        Args:
            rhs: The rhs value.

        Returns:
            A new vector whose element at position `i` is computed as
            `self[i] + rhs[i]`.
        """
        constrained[dtype.is_numeric(), "the SIMD type must be numeric"]()
        return __mlir_op.`pop.add`(self.value, rhs.value)

    @always_inline("nodebug")
    fn __sub__(self, rhs: Self) -> Self:
        """Computes `self - rhs`.

        Args:
            rhs: The rhs value.

        Returns:
            A new vector whose element at position `i` is computed as
            `self[i] - rhs[i]`.
        """
        constrained[dtype.is_numeric(), "the SIMD type must be numeric"]()
        return __mlir_op.`pop.sub`(self.value, rhs.value)

    @always_inline("nodebug")
    fn __mul__(self, rhs: Self) -> Self:
        """Computes `self * rhs`.

        Args:
            rhs: The rhs value.

        Returns:
            A new vector whose element at position `i` is computed as
            `self[i] * rhs[i]`.
        """

        @parameter
        if dtype is DType.bool:
            return (rebind[Self._Mask](self) & rebind[Self._Mask](rhs)).cast[
                dtype
            ]()

        constrained[dtype.is_numeric(), "the SIMD type must be numeric"]()
        return __mlir_op.`pop.mul`(self.value, rhs.value)

    @always_inline("nodebug")
    fn __truediv__(self, rhs: Self) -> Self:
        """Computes `self / rhs`.

        Args:
            rhs: The rhs value.

        Returns:
            A new vector whose element at position `i` is computed as
            `self[i] / rhs[i]`.
        """
        constrained[dtype.is_numeric(), "the SIMD type must be numeric"]()
        return __mlir_op.`pop.div`(self.value, rhs.value)

    @always_inline("nodebug")
    fn __floordiv__(self, rhs: Self) -> Self:
        """Returns the division of self and rhs rounded down to the nearest
        integer.

        Constraints:
            The element type of the SIMD vector must be numeric.

        Args:
            rhs: The value to divide with.

        Returns:
            `floor(self / rhs)` value.
        """
        constrained[dtype.is_numeric(), "the type must be numeric"]()

        if not any(rhs):
            # this should raise an exception.
            return 0

        var div = self / rhs

        @parameter
        if dtype.is_floating_point():
            return div.__floor__()
        elif dtype.is_unsigned():
            return div
        else:
            if all((self > 0) & (rhs > 0)):
                return div

            var mod = self - div * rhs
            var mask = ((rhs < 0) ^ (self < 0)) & (mod != 0)
            return div - mask.cast[dtype]()

    @always_inline("nodebug")
    fn __mod__(self, rhs: Self) -> Self:
        """Returns the remainder of self divided by rhs.

        Args:
            rhs: The value to divide on.

        Returns:
            The remainder of dividing self by rhs.
        """
        constrained[dtype.is_numeric(), "the type must be numeric"]()

        if not any(rhs):
            # this should raise an exception.
            return 0

        @parameter
        if dtype.is_unsigned():
            return __mlir_op.`pop.rem`(self.value, rhs.value)
        else:
            var div = self / rhs

            @parameter
            if dtype.is_floating_point():
                div = llvm_intrinsic["llvm.trunc", Self, has_side_effect=False](
                    div
                )

            var mod = self - div * rhs
            var mask = ((rhs < 0) ^ (self < 0)) & (mod != 0)
            return mod + mask.select(rhs, Self(0))

    @always_inline("nodebug")
    fn __pow__(self, exp: Int) -> Self:
        """Computes the vector raised to the power of the input integer value.

        Args:
            exp: The exponent value.

        Returns:
            A SIMD vector where each element is raised to the power of the
            specified exponent value.
        """
        constrained[dtype.is_numeric(), "the SIMD type must be numeric"]()
        return _pow(self, SIMD[DType.index, size](exp))

    # TODO(#22771): remove this overload.
    @always_inline("nodebug")
    fn __pow__(self, exp: Self) -> Self:
        """Computes the vector raised elementwise to the right hand side power.

        Args:
            exp: The exponent value.

        Returns:
            A SIMD vector where each element is raised to the power of the
            specified exponent value.
        """
        constrained[dtype.is_numeric(), "the SIMD type must be numeric"]()
        return _pow(self, exp)

    @always_inline("nodebug")
    fn __lt__(self, rhs: Self) -> Self._Mask:
        """Compares two SIMD vectors using less-than comparison.

        Args:
            rhs: The rhs of the operation.

        Returns:
            A new bool SIMD vector of the same size whose element at position
            `i` is True or False depending on the expression
            `self[i] < rhs[i]`.
        """

        return __mlir_op.`pop.cmp`[pred = __mlir_attr.`#pop<cmp_pred lt>`](
            self.value, rhs.value
        )

    @always_inline("nodebug")
    fn __le__(self, rhs: Self) -> Self._Mask:
        """Compares two SIMD vectors using less-than-or-equal comparison.

        Args:
            rhs: The rhs of the operation.

        Returns:
            A new bool SIMD vector of the same size whose element at position
            `i` is True or False depending on the expression
            `self[i] <= rhs[i]`.
        """

        return __mlir_op.`pop.cmp`[pred = __mlir_attr.`#pop<cmp_pred le>`](
            self.value, rhs.value
        )

    @always_inline("nodebug")
    fn __eq__(self, rhs: Self) -> Self._Mask:
        """Compares two SIMD vectors using equal-to comparison.

        Args:
            rhs: The rhs of the operation.

        Returns:
            A new bool SIMD vector of the same size whose element at position
            `i` is True or False depending on the expression
            `self[i] == rhs[i]`.
        """

        # TODO(KERN-228): support BF16 on neon systems.
        # As a workaround, we roll our own implementation
        @parameter
        if has_neon() and dtype is DType.bfloat16:
            return self.to_bits() == rhs.to_bits()
        else:
            return __mlir_op.`pop.cmp`[pred = __mlir_attr.`#pop<cmp_pred eq>`](
                self.value, rhs.value
            )

    @always_inline("nodebug")
    fn __ne__(self, rhs: Self) -> Self._Mask:
        """Compares two SIMD vectors using not-equal comparison.

        Args:
            rhs: The rhs of the operation.

        Returns:
            A new bool SIMD vector of the same size whose element at position
            `i` is True or False depending on the expression
            `self[i] != rhs[i]`.
        """

        # TODO(KERN-228): support BF16 on neon systems.
        # As a workaround, we roll our own implementation.
        @parameter
        if has_neon() and dtype is DType.bfloat16:
            return self.to_bits() != rhs.to_bits()
        else:
            return __mlir_op.`pop.cmp`[pred = __mlir_attr.`#pop<cmp_pred ne>`](
                self.value, rhs.value
            )

    @always_inline("nodebug")
    fn __gt__(self, rhs: Self) -> Self._Mask:
        """Compares two SIMD vectors using greater-than comparison.

        Args:
            rhs: The rhs of the operation.

        Returns:
            A new bool SIMD vector of the same size whose element at position
            `i` is True or False depending on the expression
            `self[i] > rhs[i]`.
        """

        return __mlir_op.`pop.cmp`[pred = __mlir_attr.`#pop<cmp_pred gt>`](
            self.value, rhs.value
        )

    @always_inline("nodebug")
    fn __ge__(self, rhs: Self) -> Self._Mask:
        """Compares two SIMD vectors using greater-than-or-equal comparison.

        Args:
            rhs: The rhs of the operation.

        Returns:
            A new bool SIMD vector of the same size whose element at position
            `i` is True or False depending on the expression
            `self[i] >= rhs[i]`.
        """

        return __mlir_op.`pop.cmp`[pred = __mlir_attr.`#pop<cmp_pred ge>`](
            self.value, rhs.value
        )

    @always_inline("nodebug")
    fn __pos__(self) -> Self:
        """Defines the unary `+` operation.

        Returns:
            This SIMD vector.
        """
        constrained[dtype.is_numeric(), "the SIMD type must be numeric"]()
        return self

    @always_inline("nodebug")
    fn __neg__(self) -> Self:
        """Defines the unary `-` operation.

        Returns:
            The negation of this SIMD vector.
        """
        constrained[dtype.is_numeric(), "the SIMD type must be numeric"]()
        return __mlir_op.`pop.neg`(self.value)

    @always_inline("nodebug")
    fn __and__(self, rhs: Self) -> Self:
        """Returns `self & rhs`.

        Constraints:
            The element type of the SIMD vector must be bool or integral.

        Args:
            rhs: The RHS value.

        Returns:
            `self & rhs`.
        """
        constrained[
            dtype.is_integral() or dtype is DType.bool,
            "must be an integral or bool type",
        ]()
        return __mlir_op.`pop.simd.and`(self.value, rhs.value)

    @always_inline("nodebug")
    fn __xor__(self, rhs: Self) -> Self:
        """Returns `self ^ rhs`.

        Constraints:
            The element type of the SIMD vector must be bool or integral.

        Args:
            rhs: The RHS value.

        Returns:
            `self ^ rhs`.
        """
        constrained[
            dtype.is_integral() or dtype is DType.bool,
            "must be an integral or bool type",
        ]()
        return __mlir_op.`pop.simd.xor`(self.value, rhs.value)

    @always_inline("nodebug")
    fn __or__(self, rhs: Self) -> Self:
        """Returns `self | rhs`.

        Constraints:
            The element type of the SIMD vector must be bool or integral.

        Args:
            rhs: The RHS value.

        Returns:
            `self | rhs`.
        """
        constrained[
            dtype.is_integral() or dtype is DType.bool,
            "must be an integral or bool type",
        ]()
        return __mlir_op.`pop.simd.or`(self.value, rhs.value)

    @always_inline("nodebug")
    fn __lshift__(self, rhs: Self) -> Self:
        """Returns `self << rhs`.

        Constraints:
            The element type of the SIMD vector must be integral.

        Args:
            rhs: The RHS value.

        Returns:
            `self << rhs`.
        """
        constrained[dtype.is_integral(), "must be an integral type"]()
        debug_assert(all(rhs >= 0), "unhandled negative value")
        debug_assert(
            all(rhs < bitwidthof[dtype]()), "unhandled value greater than size"
        )
        return __mlir_op.`pop.shl`(self.value, rhs.value)

    @always_inline("nodebug")
    fn __rshift__(self, rhs: Self) -> Self:
        """Returns `self >> rhs`.

        Constraints:
            The element type of the SIMD vector must be integral.

        Args:
            rhs: The RHS value.

        Returns:
            `self >> rhs`.
        """
        constrained[dtype.is_integral(), "must be an integral type"]()
        debug_assert(all(rhs >= 0), "unhandled negative value")
        debug_assert(
            all(rhs < bitwidthof[dtype]()), "unhandled value greater than size"
        )
        return __mlir_op.`pop.shr`(self.value, rhs.value)

    @always_inline("nodebug")
    fn __invert__(self) -> Self:
        """Returns `~self`.

        Constraints:
            The element type of the SIMD vector must be boolean or integral.

        Returns:
            The `~self` value.
        """
        constrained[
            dtype is DType.bool or dtype.is_integral(),
            "must be an bool or integral type",
        ]()

        @parameter
        if dtype is DType.bool:
            return rebind[Self](self.select(Self(False), Self(True)))
        else:
            return self ^ -1

    # ===------------------------------------------------------------------=== #
    # In place operations.
    # ===------------------------------------------------------------------=== #

    @always_inline("nodebug")
    fn __iadd__(mut self, rhs: Self):
        """Performs in-place addition.

        The vector is mutated where each element at position `i` is computed as
        `self[i] + rhs[i]`.

        Args:
            rhs: The rhs of the addition operation.
        """
        constrained[dtype.is_numeric(), "the SIMD type must be numeric"]()
        self = self + rhs

    @always_inline("nodebug")
    fn __isub__(mut self, rhs: Self):
        """Performs in-place subtraction.

        The vector is mutated where each element at position `i` is computed as
        `self[i] - rhs[i]`.

        Args:
            rhs: The rhs of the operation.
        """
        constrained[dtype.is_numeric(), "the SIMD type must be numeric"]()
        self = self - rhs

    @always_inline("nodebug")
    fn __imul__(mut self, rhs: Self):
        """Performs in-place multiplication.

        The vector is mutated where each element at position `i` is computed as
        `self[i] * rhs[i]`.

        Args:
            rhs: The rhs of the operation.
        """
        constrained[dtype.is_numeric(), "the SIMD type must be numeric"]()
        self = self * rhs

    @always_inline("nodebug")
    fn __itruediv__(mut self, rhs: Self):
        """In-place true divide operator.

        The vector is mutated where each element at position `i` is computed as
        `self[i] / rhs[i]`.

        Args:
            rhs: The rhs of the operation.
        """
        constrained[dtype.is_numeric(), "the SIMD type must be numeric"]()
        self = self / rhs

    @always_inline("nodebug")
    fn __ifloordiv__(mut self, rhs: Self):
        """In-place flood div operator.

        The vector is mutated where each element at position `i` is computed as
        `self[i] // rhs[i]`.

        Args:
            rhs: The rhs of the operation.
        """
        constrained[dtype.is_numeric(), "the SIMD type must be numeric"]()
        self = self // rhs

    @always_inline("nodebug")
    fn __imod__(mut self, rhs: Self):
        """In-place mod operator.

        The vector is mutated where each element at position `i` is computed as
        `self[i] % rhs[i]`.

        Args:
            rhs: The rhs of the operation.
        """
        constrained[dtype.is_numeric(), "the SIMD type must be numeric"]()
        self = self.__mod__(rhs)

    @always_inline("nodebug")
    fn __ipow__(mut self, rhs: Int):
        """In-place pow operator.

        The vector is mutated where each element at position `i` is computed as
        `pow(self[i], rhs)`.

        Args:
            rhs: The rhs of the operation.
        """
        constrained[dtype.is_numeric(), "the SIMD type must be numeric"]()
        self = self.__pow__(rhs)

    @always_inline("nodebug")
    fn __iand__(mut self, rhs: Self):
        """Computes `self & rhs` and save the result in `self`.

        Constraints:
            The element type of the SIMD vector must be bool or integral.

        Args:
            rhs: The RHS value.
        """
        constrained[
            dtype.is_integral() or dtype is DType.bool,
            "must be an integral or bool type",
        ]()
        self = self & rhs

    @always_inline("nodebug")
    fn __ixor__(mut self, rhs: Self):
        """Computes `self ^ rhs` and save the result in `self`.

        Constraints:
            The element type of the SIMD vector must be bool or integral.

        Args:
            rhs: The RHS value.
        """
        constrained[
            dtype.is_integral() or dtype is DType.bool,
            "must be an integral or bool type",
        ]()
        self = self ^ rhs

    @always_inline("nodebug")
    fn __ior__(mut self, rhs: Self):
        """Computes `self | rhs` and save the result in `self`.

        Constraints:
            The element type of the SIMD vector must be bool or integral.

        Args:
            rhs: The RHS value.
        """
        constrained[
            dtype.is_integral() or dtype is DType.bool,
            "must be an integral or bool type",
        ]()
        self = self | rhs

    @always_inline("nodebug")
    fn __ilshift__(mut self, rhs: Self):
        """Computes `self << rhs` and save the result in `self`.

        Constraints:
            The element type of the SIMD vector must be integral.

        Args:
            rhs: The RHS value.
        """
        constrained[dtype.is_integral(), "must be an integral type"]()
        self = self << rhs

    @always_inline("nodebug")
    fn __irshift__(mut self, rhs: Self):
        """Computes `self >> rhs` and save the result in `self`.

        Constraints:
            The element type of the SIMD vector must be integral.

        Args:
            rhs: The RHS value.
        """
        constrained[dtype.is_integral(), "must be an integral type"]()
        self = self >> rhs

    # ===------------------------------------------------------------------=== #
    # Reversed operations
    # ===------------------------------------------------------------------=== #

    @always_inline("nodebug")
    fn __radd__(self, value: Self) -> Self:
        """Returns `value + self`.

        Args:
            value: The other value.

        Returns:
            `value + self`.
        """
        constrained[dtype.is_numeric(), "the SIMD type must be numeric"]()
        return value + self

    @always_inline("nodebug")
    fn __rsub__(self, value: Self) -> Self:
        """Returns `value - self`.

        Args:
            value: The other value.

        Returns:
            `value - self`.
        """
        constrained[dtype.is_numeric(), "the SIMD type must be numeric"]()
        return value - self

    @always_inline("nodebug")
    fn __rmul__(self, value: Self) -> Self:
        """Returns `value * self`.

        Args:
            value: The other value.

        Returns:
            `value * self`.
        """
        constrained[dtype.is_numeric(), "the SIMD type must be numeric"]()
        return value * self

    @always_inline("nodebug")
    fn __rfloordiv__(self, rhs: Self) -> Self:
        """Returns the division of rhs and self rounded down to the nearest
        integer.

        Constraints:
            The element type of the SIMD vector must be numeric.

        Args:
            rhs: The value to divide by self.

        Returns:
            `floor(rhs / self)` value.
        """
        constrained[dtype.is_numeric(), "the type must be numeric"]()
        return rhs // self

    @always_inline("nodebug")
    fn __rtruediv__(self, value: Self) -> Self:
        """Returns `value / self`.

        Args:
            value: The other value.

        Returns:
            `value / self`.
        """
        constrained[dtype.is_numeric(), "the SIMD type must be numeric"]()
        return value / self

    @always_inline("nodebug")
    fn __rmod__(self, value: Self) -> Self:
        """Returns `value mod self`.

        Args:
            value: The other value.

        Returns:
            `value mod self`.
        """
        constrained[dtype.is_numeric(), "the type must be numeric"]()
        return value % self

    @always_inline("nodebug")
    fn __rpow__(self, base: Self) -> Self:
        """Returns `base ** self`.

        Args:
            base: The base value.

        Returns:
            `base ** self`.
        """
        constrained[dtype.is_numeric(), "the type must be numeric"]()
        return base**self

    @always_inline("nodebug")
    fn __rand__(self, value: Self) -> Self:
        """Returns `value & self`.

        Constraints:
            The element type of the SIMD vector must be bool or integral.

        Args:
            value: The other value.

        Returns:
            `value & self`.
        """
        constrained[
            dtype.is_integral() or dtype is DType.bool,
            "must be an integral or bool type",
        ]()
        return value & self

    @always_inline("nodebug")
    fn __rxor__(self, value: Self) -> Self:
        """Returns `value ^ self`.

        Constraints:
            The element type of the SIMD vector must be bool or integral.

        Args:
            value: The other value.

        Returns:
            `value ^ self`.
        """
        constrained[
            dtype.is_integral() or dtype is DType.bool,
            "must be an integral or bool type",
        ]()
        return value ^ self

    @always_inline("nodebug")
    fn __ror__(self, value: Self) -> Self:
        """Returns `value | self`.

        Constraints:
            The element type of the SIMD vector must be bool or integral.

        Args:
            value: The other value.

        Returns:
            `value | self`.
        """
        constrained[
            dtype.is_integral() or dtype is DType.bool,
            "must be an integral or bool type",
        ]()
        return value | self

    @always_inline("nodebug")
    fn __rlshift__(self, value: Self) -> Self:
        """Returns `value << self`.

        Constraints:
            The element type of the SIMD vector must be integral.

        Args:
            value: The other value.

        Returns:
            `value << self`.
        """
        constrained[dtype.is_integral(), "must be an integral type"]()
        return value << self

    @always_inline("nodebug")
    fn __rrshift__(self, value: Self) -> Self:
        """Returns `value >> self`.

        Constraints:
            The element type of the SIMD vector must be integral.

        Args:
            value: The other value.

        Returns:
            `value >> self`.
        """
        constrained[dtype.is_integral(), "must be an integral type"]()
        return value >> self

    # ===------------------------------------------------------------------=== #
    # Trait implementations
    # ===------------------------------------------------------------------=== #

    @always_inline("nodebug")
    fn __len__(self) -> Int:
        """Gets the length of the SIMD vector.

        Returns:
            The length of the SIMD vector.
        """

        return self.size

    @always_inline("nodebug")
    fn __bool__(self) -> Bool:
        """Converts the SIMD scalar into a boolean value.

        Constraints:
            The size of the SIMD vector must be 1.

        Returns:
            True if the SIMD scalar is non-zero and False otherwise.
        """
        constrained[
            size == 1,
            (
                "The truth value of a SIMD vector with more than one element is"
                " ambiguous. Use the builtin `any()` or `all()` functions"
                " instead."
            ),
        ]()
        return rebind[Scalar[DType.bool]](self.cast[DType.bool]()).value

    @always_inline("nodebug")
    fn __int__(self) -> Int:
        """Casts to the value to an Int. If there is a fractional component,
        then the fractional part is truncated.

        Constraints:
            The size of the SIMD vector must be 1.

        Returns:
            The value as an integer.
        """
        constrained[size == 1, "expected a scalar type"]()

        alias int_width = bitwidthof[Int]()
        alias type_width = bitwidthof[dtype]()

        @parameter
        if dtype.is_unsigned() and int_width > type_width:
            # If we are casting up, prevent sign extension by first casting to
            # a large unsigned
            return self.cast[_uint_type_of_width[int_width]()]().__int__()
        else:
            return __mlir_op.`pop.cast`[
                _type = __mlir_type.`!pop.scalar<index>`
            ](rebind[Scalar[dtype]](self).value)

    @always_inline("nodebug")
    fn __index__(self) -> __mlir_type.index:
        """Convert to index.

        Returns:
            The corresponding __mlir_type.index value.
        """
        constrained[
            dtype.is_integral(), "cannot index using a floating point type"
        ]()
        return Int(self).value

    @always_inline("nodebug")
    fn __float__(self) -> Float64:
        """Casts the value to a float.

        Constraints:
            The size of the SIMD vector must be 1.

        Returns:
            The value as a float.
        """
        constrained[size == 1, "expected a scalar type"]()
        return __mlir_op.`pop.cast`[_type = __mlir_type.`!pop.scalar<f64>`](
            rebind[Scalar[dtype]](self).value
        )

    @no_inline
    fn __str__(self) -> String:
        """Get the SIMD as a string.

        Returns:
            A string representation.
        """

        return String.write(self)

    @no_inline
    fn __repr__(self) -> String:
        """Get the representation of the SIMD value e.g. "SIMD[DType.int8, 2](1, 2)".

        Returns:
            The representation of the SIMD value.
        """
        var output = String()
        output.write("SIMD[" + dtype.__repr__() + ", ", size, "](")
        # Write each element.
        for i in range(size):
            var element = self[i]
            # Write separators between each element.
            if i != 0:
                output.write(", ")
            _write_scalar(output, element)
        output.write(")")
        return output^

    @always_inline("nodebug")
    fn __floor__(self) -> Self:
        """Performs elementwise floor on the elements of a SIMD vector.

        Returns:
            The elementwise floor of this SIMD vector.
        """
        return self._floor_ceil_trunc_impl["llvm.floor"]()

    @always_inline("nodebug")
    fn __ceil__(self) -> Self:
        """Performs elementwise ceiling on the elements of a SIMD vector.

        Returns:
            The elementwise ceiling of this SIMD vector.
        """
        return self._floor_ceil_trunc_impl["llvm.ceil"]()

    @always_inline("nodebug")
    fn __trunc__(self) -> Self:
        """Performs elementwise truncation on the elements of a SIMD vector.

        Returns:
            The elementwise truncated values of this SIMD vector.
        """
        return self._floor_ceil_trunc_impl["llvm.trunc"]()

    @always_inline
    fn __abs__(self) -> Self:
        """Defines the absolute value operation.

        Returns:
            The absolute value of this SIMD vector.
        """

        @parameter
        if dtype.is_unsigned() or dtype is DType.bool:
            return self
        elif dtype.is_floating_point():

            @parameter
            if is_nvidia_gpu():

                @parameter
                if dtype.is_half_float():
                    alias prefix = "abs.bf16" if dtype is DType.bfloat16 else "abs.f16"
                    return _call_ptx_intrinsic[
                        scalar_instruction=prefix,
                        vector2_instruction = prefix + "x2",
                        scalar_constraints="=h,h",
                        vector_constraints="=r,r",
                    ](self)
                return llvm_intrinsic["llvm.fabs", Self, has_side_effect=False](
                    self
                )

            # FIXME(MOCO-1752): This should be an alias
            var mask = FPUtils[dtype].exponent_mantissa_mask()
            return Self.from_bits(self.to_bits() & mask)
        else:
            return (self < 0).select(-self, self)

    @always_inline("nodebug")
    fn __round__(self) -> Self:
        """Performs elementwise rounding on the elements of a SIMD vector.

        This rounding goes to the nearest integer with ties away from zero.

        Returns:
            The elementwise rounded value of this SIMD vector.
        """

        @parameter
        if dtype.is_integral() or dtype is DType.bool:
            return self

        return llvm_intrinsic["llvm.roundeven", Self, has_side_effect=False](
            self
        )

    @always_inline("nodebug")
    fn __round__(self, ndigits: Int) -> Self:
        """Performs elementwise rounding on the elements of a SIMD vector.

        This rounding goes to the nearest integer with ties away from zero.

        Args:
            ndigits: The number of digits to round to.

        Returns:
            The elementwise rounded value of this SIMD vector.
        """

        @parameter
        if dtype.is_integral() or dtype is DType.bool:
            return self

        var exp = SIMD[dtype, size](10) ** ndigits
        return (self * exp).__round__() / exp

    fn __hash__(self) -> UInt:
        """Hash the value using builtin hash.

        Returns:
            A 64-bit hash value. This value is _not_ suitable for cryptographic
            uses. Its intended usage is for data structures. See the `hash`
            builtin documentation for more details.
        """
        return _hash_simd(self)

    fn __hash__[H: _Hasher](self, mut hasher: H):
        """Updates hasher with this SIMD value.

        Parameters:
            H: The hasher type.

        Args:
            hasher: The hasher instance.
        """
        hasher._update_with_simd(self)

    @always_inline
    fn __ceildiv__(self, denominator: Self) -> Self:
        """Return the rounded-up result of dividing self by denominator.


        Args:
            denominator: The denominator.

        Returns:
            The ceiling of dividing numerator by denominator.
        """

        @parameter
        if dtype.is_signed():
            return -(self // -denominator)
        return (self + denominator - 1) // denominator

    # ===------------------------------------------------------------------=== #
    # Methods
    # ===------------------------------------------------------------------=== #

    @always_inline("nodebug")
    fn cast[target: DType](self) -> SIMD[target, size]:
        """Casts the elements of the SIMD vector to the target element type.

        Parameters:
            target: The target DType.

        Returns:
            A new SIMD vector whose elements have been casted to the target
            element type.

        Casting behavior:

        ```mojo
        # Basic casting preserves value within range
        Int8(UInt8(127)) == Int8(127)

        # Numbers above signed max wrap to negative using two's complement
        Int8(UInt8(128)) == Int8(-128)
        Int8(UInt8(129)) == Int8(-127)
        Int8(UInt8(256)) == Int8(0)

        # Negative signed cast to unsigned using two's complement
        UInt8(Int8(-128)) == UInt8(128)
        UInt8(Int8(-127)) == UInt8(129)
        UInt8(Int8(-1)) == UInt8(255)

        # Truncate precision after downcast and upcast
        Float64(Float32(Float64(123456789.123456789))) == Float64(123456792.0)

        # Rightmost bits of significand become 0's on upcast
        Float64(Float32(0.3)) == Float64(0.30000001192092896)

        # Numbers equal after truncation of float literal and cast truncation
        Float32(Float64(123456789.123456789)) == Float32(123456789.123456789)

        # Float to int/uint floors
        Int64(Float64(42.2)) == Int64(42)
        ```
        .
        """

        @parameter
        if dtype == target:
            return rebind[SIMD[target, size]](self)

        @parameter
        if is_nvidia_gpu():

            @parameter
            if dtype is DType.bfloat16 and target is DType.float64:
                # Convert to F64 via a Float32 pathway. This would allow us to
                # use the optimizations defined above.
                return self.cast[DType.float32]().cast[target]()

        @parameter
        if target in (DType.float8_e4m3fn, DType.float8_e5m2):
            # TODO(KERN-1488): use gpu (H100) instruction to convert from fp16 to fp8
            return rebind[SIMD[target, size]](
                _convert_f32_to_float8[size=size, target=target](
                    rebind[SIMD[DType.float32, size]](
                        self.cast[DType.float32]()
                    )
                )
            )

        @parameter
        if dtype in (DType.float8_e4m3fn, DType.float8_e5m2):
            constrained[
                target in (DType.float32, DType.float16, DType.bfloat16),
                (
                    "Only FP8->F32, FP8->F16, and FP8->BF16 castings are"
                    " implemented."
                ),
            ]()

            @parameter
            if target is DType.float32:
                return _convert_float8_to_f32(
                    rebind[SIMD[dtype, size]](self)
                ).cast[target]()
            elif target is DType.float16:
                return _convert_float8_to_f16(
                    rebind[SIMD[dtype, size]](self)
                ).cast[target]()
            return rebind[SIMD[target, size]](
                self.cast[DType.float32]().cast[DType.bfloat16]()
            )

        @parameter
        if has_neon() and (dtype is DType.bfloat16 or target is DType.bfloat16):
            # TODO(KERN-228): support BF16 on neon systems.
            return _unchecked_zero[target, size]()

        @parameter
        if dtype is DType.bool:
            return self.select(SIMD[target, size](1), SIMD[target, size](0))

        @parameter
        if target is DType.bool:
            return rebind[SIMD[target, size]](self != 0)

        @parameter
        if dtype is DType.bfloat16 and (
            is_amd_gpu() or not _has_native_bf16_support()
        ):
            return _bfloat16_to_f32(
                rebind[SIMD[DType.bfloat16, size]](self)
            ).cast[target]()

        @parameter
        if target is DType.bfloat16 and not _has_native_bf16_support():
            return rebind[SIMD[target, size]](
                _f32_to_bfloat16(self.cast[DType.float32]())
            )

        return __mlir_op.`pop.cast`[
            _type = SIMD[target, size]._mlir_type, fast = __mlir_attr.unit
        ](self.value)

    @always_inline
    fn is_power_of_two(self) -> SIMD[DType.bool, size]:
        """Checks if the input value is a power of 2 for each element of a SIMD vector.

        Constraints:
            The element type of the input vector must be integral.

        Returns:
            A SIMD value where the element at position `i` is True if the integer at
            position `i` of the input value is a power of 2, False otherwise.
        """
        constrained[dtype.is_integral(), "must be integral"]()

        @parameter
        if dtype.is_unsigned():
            return pop_count(self) == 1
        else:
            return (self > 0) & (self & (self - 1) == 0)

    @no_inline
    fn write_to[W: Writer](self, mut writer: W):
        """
        Formats this SIMD value to the provided Writer.

        Parameters:
            W: A type conforming to the Writable trait.

        Args:
            writer: The object to write to.
        """

        # Write an opening `[`.
        @parameter
        if size > 1:
            writer.write("[")

        # Write each element.
        for i in range(size):
            var element = self[i]
            # Write separators between each element.
            if i != 0:
                writer.write(", ")
            _write_scalar(writer, element)

        # Write a closing `]`.
        @parameter
        if size > 1:
            writer.write("]")

    # FIXME: `_integral_type_of` doesn't work with `DType.bool`.
    @always_inline
    fn to_bits[
        int_dtype: DType = _integral_type_of[dtype]()
    ](self) -> SIMD[int_dtype, size]:
        """Bitcasts the SIMD vector to an integer SIMD vector.

        Parameters:
            int_dtype: The integer type to cast to.

        Returns:
            An integer representation of the floating-point value.
        """
        constrained[
            int_dtype.is_integral(), "the target type must be integral"
        ]()
        constrained[
            bitwidthof[int_dtype]() >= bitwidthof[dtype](),
            (
                "the target integer type must be at least as wide as the source"
                " type"
            ),
        ]()

        return bitcast[_integral_type_of[dtype](), size](self).cast[int_dtype]()

    @staticmethod
    fn from_bytes[
        big_endian: Bool = is_big_endian()
    ](bytes: InlineArray[Byte, dtype.sizeof()]) -> Scalar[dtype]:
        """Converts a byte array to an scalar integer.

        Args:
            bytes: The byte array to convert.

        Parameters:
            big_endian: Whether the byte array is big-endian.

        Returns:
            The integer value.
        """
        var ptr: UnsafePointer[Scalar[dtype]] = bytes.unsafe_ptr().bitcast[
            Scalar[dtype]
        ]()
        var value = ptr[]

        @parameter
        if is_big_endian() != big_endian:
            return byte_swap(value)

        return value

    fn as_bytes[
        big_endian: Bool = is_big_endian()
    ](self) -> InlineArray[Byte, dtype.sizeof()]:
        """Convert the scalar integer to a byte array.

        Parameters:
            big_endian: Whether the byte array should be big-endian.

        Returns:
            The byte array.
        """
        var value = self

        @parameter
        if is_big_endian() != big_endian:
            value = byte_swap(value)

        var ptr = UnsafePointer.address_of(value)
        var array = InlineArray[Byte, dtype.sizeof()](fill=0)

        memcpy(array.unsafe_ptr(), ptr.bitcast[Byte](), dtype.sizeof())

        return array^

    fn _floor_ceil_trunc_impl[intrinsic: StringLiteral](self) -> Self:
        constrained[
            intrinsic == "llvm.floor"
            or intrinsic == "llvm.ceil"
            or intrinsic == "llvm.trunc",
            "unsupported intrinsic",
        ]()

        @parameter
        if dtype is DType.bool or dtype.is_integral():
            return self
        elif has_neon() and dtype is DType.bfloat16:
            # TODO(KERN-228): support BF16 on neon systems.
            # As a workaround, we cast to float32.
            return (
                self.cast[DType.float32]()
                ._floor_ceil_trunc_impl[intrinsic]()
                .cast[dtype]()
            )
        else:
            return llvm_intrinsic[intrinsic, Self, has_side_effect=False](self)

    fn clamp(self, lower_bound: Self, upper_bound: Self) -> Self:
        """Clamps the values in a SIMD vector to be in a certain range.

        Clamp cuts values in the input SIMD vector off at the upper bound and
        lower bound values. For example,  SIMD vector `[0, 1, 2, 3]` clamped to
        a lower bound of 1 and an upper bound of 2 would return `[1, 1, 2, 2]`.

        Args:
            lower_bound: Minimum of the range to clamp to.
            upper_bound: Maximum of the range to clamp to.

        Returns:
            A new SIMD vector containing x clamped to be within lower_bound and
            upper_bound.
        """
        return max(min(self, upper_bound), lower_bound)

    # TODO: Move to global function.
    @always_inline("nodebug")
    fn fma(self, multiplier: Self, accumulator: Self) -> Self:
        """Performs a fused multiply-add operation, i.e.
        `self*multiplier + accumulator`.

        Args:
            multiplier: The value to multiply.
            accumulator: The value to accumulate.

        Returns:
            A new vector whose element at position `i` is computed as
            `self[i]*multiplier[i] + accumulator[i]`.
        """
        constrained[dtype.is_numeric(), "the SIMD type must be numeric"]()

        return __mlir_op.`pop.fma`(
            self.value, multiplier.value, accumulator.value
        )

    @always_inline("nodebug")
    fn _shuffle_variadic[
        *mask: Int, output_size: Int = size
    ](self, other: Self) -> SIMD[dtype, output_size]:
        """Shuffles (also called blend) the values of the current vector with
        the `other` value using the specified mask (permutation). The mask
        values must be within `2 * len(self)`.

        Parameters:
            mask: The permutation to use in the shuffle.
            output_size: The size of the output vector.

        Args:
            other: The other vector to shuffle with.

        Returns:
            A new vector with the same length as the mask where the value at
            position `i` is `(self + other)[permutation[i]]`.
        """

        @parameter
        fn variadic_len[*mask: Int]() -> Int:
            return __mlir_op.`pop.variadic.size`(mask)

        @parameter
        fn _convert_variadic_to_pop_array[
            *mask: Int
        ]() -> __mlir_type[`!pop.array<`, output_size.value, `, `, Int, `>`]:
            var array: __mlir_type[
                `!pop.array<`, output_size.value, `, `, Int, `>`
            ]
            __mlir_op.`lit.ownership.mark_initialized`(
                __get_mvalue_as_litref(array)
            )

            var array_ptr = UnsafePointer.address_of(array)

            @parameter
            for idx in range(output_size):
                alias val = mask[idx]
                constrained[
                    0 <= val < 2 * size,
                    "invalid index in the shuffle operation",
                ]()
                var ptr = __mlir_op.`pop.array.gep`(
                    array_ptr.address, idx.value
                )
                __mlir_op.`pop.store`(val, ptr)

            return array

        alias length = variadic_len[*mask]()
        constrained[
            output_size == length,
            "size of the mask must match the output SIMD size",
        ]()
        return __mlir_op.`pop.simd.shuffle`[
            mask = _convert_variadic_to_pop_array[*mask](),
            _type = SIMD[dtype, output_size]._mlir_type,
        ](self.value, other.value)

    @always_inline("nodebug")
    fn _shuffle_list[
        output_size: Int, mask: StaticTuple[Int, output_size]
    ](self, other: Self) -> SIMD[dtype, output_size]:
        """Shuffles (also called blend) the values of the current vector with
        the `other` value using the specified mask (permutation). The mask
        values must be within `2 * len(self)`.

        Parameters:
            output_size: The output SIMD size.
            mask: The permutation to use in the shuffle.

        Args:
            other: The other vector to shuffle with.

        Returns:
            A new vector with the same length as the mask where the value at
            position `i` is `(self + other)[permutation[i]]`.
        """

        @parameter
        for i in range(output_size):
            constrained[
                0 <= mask[i] < 2 * size,
                "invalid index in the shuffle operation",
            ]()

        return __mlir_op.`pop.simd.shuffle`[
            mask = mask.array,
            _type = SIMD[dtype, output_size]._mlir_type,
        ](self.value, other.value)

    @always_inline("nodebug")
    fn shuffle[*mask: Int](self) -> Self:
        """Shuffles (also called blend) the values of the current vector with
        the `other` value using the specified mask (permutation). The mask
        values must be within `2 * len(self)`.

        Parameters:
            mask: The permutation to use in the shuffle.

        Returns:
            A new vector with the same length as the mask where the value at
            position `i` is `(self)[permutation[i]]`.
        """
        return self._shuffle_variadic[*mask](self)

    @always_inline("nodebug")
    fn shuffle[*mask: Int](self, other: Self) -> Self:
        """Shuffles (also called blend) the values of the current vector with
        the `other` value using the specified mask (permutation). The mask
        values must be within `2 * len(self)`.

        Parameters:
            mask: The permutation to use in the shuffle.

        Args:
            other: The other vector to shuffle with.

        Returns:
            A new vector with the same length as the mask where the value at
            position `i` is `(self + other)[permutation[i]]`.
        """
        return self._shuffle_variadic[*mask](other)

    @always_inline("nodebug")
    fn shuffle[mask: IndexList[size, **_]](self) -> Self:
        """Shuffles (also called blend) the values of the current vector with
        the `other` value using the specified mask (permutation). The mask
        values must be within `2 * len(self)`.

        Parameters:
            mask: The permutation to use in the shuffle.

        Returns:
            A new vector with the same length as the mask where the value at
            position `i` is `(self)[permutation[i]]`.
        """
        return self._shuffle_list[size, mask.as_tuple()](self)

    @always_inline("nodebug")
    fn shuffle[mask: IndexList[size, **_]](self, other: Self) -> Self:
        """Shuffles (also called blend) the values of the current vector with
        the `other` value using the specified mask (permutation). The mask
        values must be within `2 * len(self)`.

        Parameters:
            mask: The permutation to use in the shuffle.

        Args:
            other: The other vector to shuffle with.

        Returns:
            A new vector with the same length as the mask where the value at
            position `i` is `(self + other)[permutation[i]]`.
        """
        return self._shuffle_list[size, mask.as_tuple()](other)

    # Not an overload of shuffle because there is ambiguity
    # with fn shuffle[*mask: Int](self, other: Self) -> Self:
    # TODO: move to the utils directory - see https://github.com/modular/max/issues/3477
    @always_inline
    fn _dynamic_shuffle[
        mask_size: Int, //
    ](self, mask: SIMD[DType.uint8, mask_size]) -> SIMD[Self.dtype, mask_size]:
        """Shuffles (also called blend) the values of the current vector.

        It's done using the specified mask (permutation). The mask
        values must be within `len(self)`. If that's not the case,
        the behavior is undefined.

        The mask is not known at compile time, unlike the `shuffle` method.

        Note that currently, this function is fast only if the following
        conditions are met:
        1) The SIMD vector `self` is of type uint8 and size 16
        2) The CPU supports SSE4 or NEON

        If that's not the case, the function will fallback on a slower path,
        which is an unrolled for loop.

        The pseudocode of this function is:
        ```
        result = SIMD[Self.type, mask_size]()
        for i in range(mask_size):
            result[i] = self[Int(mask[i])]
        ```

        Parameters:
            mask_size: The size of the mask.

        Args:
            mask: The mask to use. Contains the indices to use to shuffle.

        Returns:
            A new vector with the same length as the mask where the value at
            position `i` is equal to `self[mask[i]]`.
        """

        @parameter
        if (
            # TODO: Allow SSE3 when we have sys.has_sse3()
            (CompilationTarget.has_sse4() or sys.has_neon())
            and Self.dtype == DType.uint8
            and Self.size == 16
        ):
            # The instruction works with mask size of 16
            alias target_mask_size = 16

            # We know that simd sizes are powers of two, so we can use recursivity
            # to iterate on the method until we reach the target size.
            @parameter
            if mask_size < target_mask_size:
                # Make a bigger mask (x2) and retry
                var new_mask = mask.join(SIMD[DType.uint8, mask_size]())
                return self._dynamic_shuffle(new_mask).slice[mask_size]()
            elif mask_size == target_mask_size:
                # The compiler isn't smart enough yet. It complains about parameter mismatch
                # because it cannot narrow them. Let's help it a bit.
                var indices_copy = rebind[SIMD[DType.uint8, 16]](mask)
                var self_copy = rebind[SIMD[DType.uint8, 16]](self)
                var result = _pshuf_or_tbl1(self_copy, indices_copy)
                return rebind[SIMD[Self.dtype, mask_size]](result)
            elif mask_size > target_mask_size:
                # We split it in two and call dynamic_shuffle twice.
                var first_half_of_mask = mask.slice[mask_size // 2, offset=0]()
                var second_half_of_mask = mask.slice[
                    mask_size // 2, offset = mask_size // 2
                ]()

                var first_result = self._dynamic_shuffle(first_half_of_mask)
                var second_result = self._dynamic_shuffle(second_half_of_mask)

                var result = first_result.join(second_result)
                # The compiler doesn't understand that if divide by 2 and then multiply by 2,
                # we get the same value. So we need to help it a bit.
                return rebind[SIMD[Self.dtype, mask_size]](result)

        # Slow path, ~3x slower than pshuf for size 16
        var result = SIMD[Self.dtype, mask_size]()

        @parameter
        for i in range(0, mask_size):
            result[i] = self[Int(mask[i])]
        return result

    @always_inline
    fn slice[
        output_width: Int, /, *, offset: Int = 0
    ](self) -> SIMD[dtype, output_width]:
        """Returns a slice of the vector of the specified width with the given
        offset.

        Constraints:
            `output_width + offset` must not exceed the size of this SIMD
            vector.

        Parameters:
            output_width: The output SIMD vector size.
            offset: The given offset for the slice.

        Returns:
            A new vector whose elements map to
            `self[offset:offset+output_width]`.
        """
        constrained[
            0 < output_width + offset <= size,
            "output width must be a positive integer less than simd size",
        ]()

        @parameter
<<<<<<< HEAD
        fn slice_body() -> SIMD[type, output_width]:
            var tmp = SIMD[type, output_width]()
=======
        if output_width == 1:
            return self[offset]

        @parameter
        if offset % simdwidthof[dtype]():
            var tmp = SIMD[dtype, output_width]()
>>>>>>> a89f59e2

            @parameter
            for i in range(output_width):
                tmp[i] = self[i + offset]
            return tmp

        @parameter
        if output_width == 1:
            return self[offset]
        elif offset % simdwidthof[type]():
            return slice_body()

        if is_compile_time():
            return slice_body()

        return llvm_intrinsic[
            "llvm.vector.extract",
            SIMD[dtype, output_width],
            has_side_effect=False,
        ](self, Int64(offset))

    @always_inline("nodebug")
    fn insert[*, offset: Int = 0](self, value: SIMD[dtype, _]) -> Self:
        """Returns a new vector where the elements between `offset` and
        `offset + input_width` have been replaced with the elements in `value`.

        Parameters:
            offset: The offset to insert at.

        Args:
            value: The value to be inserted.

        Returns:
            A new vector whose elements at `self[offset:offset+input_width]`
            contain the values of `value`.
        """
        alias input_width = value.size
        constrained[
            0 < input_width + offset <= size,
            "insertion position must not exceed the size of the vector",
        ]()

        @parameter
        if size == 1:
            constrained[
                input_width == 1, "the input width must be 1 if the size is 1"
            ]()
            return rebind[Self](value)

        # You cannot insert into a SIMD value at positions that are not a
        # multiple of the SIMD width via the `llvm.vector.insert` intrinsic,
        # so resort to a for loop. Note that this can be made more intelligent
        # by dividing the problem into the offset, offset+val, val+input_width
        # where val is a value to align the offset to the simdwidth.
        @parameter
        if offset % simdwidthof[dtype]():
            var tmp = self

            @parameter
            for i in range(input_width):
                tmp[i + offset] = value[i]
            return tmp

        return llvm_intrinsic[
            "llvm.vector.insert", Self, has_side_effect=False
        ](self, value, Int64(offset))

    @always_inline("nodebug")
    fn join(self, other: Self, out result: SIMD[dtype, 2 * size]):
        """Concatenates the two vectors together.

        Args:
            other: The other SIMD vector.

        Returns:
            A new vector `self_0, self_1, ..., self_n, other_0, ..., other_n`.
        """

        @always_inline
        @parameter
        fn build_indices() -> StaticTuple[Int, 2 * size]:
            var indices = StaticTuple[Int, 2 * size](0)

            @parameter
            for i in range(2 * size):
                indices[i] = i

            return indices

        return self._shuffle_list[2 * size, build_indices()](other)

    @always_inline("nodebug")
    fn interleave(self, other: Self) -> SIMD[dtype, 2 * size]:
        """Constructs a vector by interleaving two input vectors.

        Args:
            other: The other SIMD vector.

        Returns:
            A new vector `self_0, other_0, ..., self_n, other_n`.
        """

        @parameter
        if size == 1:
            return SIMD[dtype, 2 * size](self[0], other[0])

        return llvm_intrinsic[
            "llvm.vector.interleave2",
            SIMD[dtype, 2 * size],
            has_side_effect=False,
        ](self, other)

    alias _SIMDHalfType = SIMD[dtype, size // 2]

    @always_inline("nodebug")
    fn split(
        self,
    ) -> Tuple[Self._SIMDHalfType, Self._SIMDHalfType]:
        """Splits the SIMD vector into 2 subvectors.

        Returns:
            A new vector `self_0:N/2, self_N/2:N`.
        """

        constrained[size > 1, "the simd width must be at least 2"]()

        alias half_size = size // 2
        var lhs = rebind[Self._SIMDHalfType](self.slice[half_size, offset=0]())
        var rhs = rebind[Self._SIMDHalfType](
            self.slice[half_size, offset=half_size]()
        )

        return (lhs, rhs)

    @always_inline("nodebug")
    fn deinterleave(
        self,
    ) -> (Self._SIMDHalfType, Self._SIMDHalfType):
        """Constructs two vectors by deinterleaving the even and odd lanes of
        the vector.

        Constraints:
            The vector size must be greater than 1.

        Returns:
            Two vectors the first of the form `self_0, self_2, ..., self_{n-2}`
            and the other being `self_1, self_3, ..., self_{n-1}`.
        """

        constrained[size > 1, "the vector size must be greater than 1."]()

        @parameter
        if size == 2:
            return (
                rebind[Self._SIMDHalfType](self[0]),
                rebind[Self._SIMDHalfType](self[1]),
            )

        var res = llvm_intrinsic[
            "llvm.vector.deinterleave2",
            _RegisterPackType[Self._SIMDHalfType, Self._SIMDHalfType],
            has_side_effect=False,
        ](self)
        return (
            rebind[Self._SIMDHalfType](res[0]),
            rebind[Self._SIMDHalfType](res[1]),
        )

    # ===------------------------------------------------------------------=== #
    # Reduce operations
    # ===------------------------------------------------------------------=== #

    @always_inline
    fn reduce[
        func: fn[dtype: DType, width: Int] (
            SIMD[dtype, width], SIMD[dtype, width]
        ) capturing -> SIMD[dtype, width],
        size_out: Int = 1,
    ](self) -> SIMD[dtype, size_out]:
        """Reduces the vector using a provided reduce operator.

        Parameters:
            func: The reduce function to apply to elements in this SIMD.
            size_out: The width of the reduction.

        Constraints:
            `size_out` must not exceed width of the vector.

        Returns:
            A new scalar which is the reduction of all vector elements.
        """
        constrained[size_out <= size, "reduction cannot increase simd width"]()

        @parameter
        if size == size_out:
            return rebind[SIMD[dtype, size_out]](self)
        else:
            var lhs: Self._SIMDHalfType
            var rhs: Self._SIMDHalfType
            lhs, rhs = self.split()
            return func(lhs, rhs).reduce[func, size_out]()

    @always_inline("nodebug")
    fn reduce_max[size_out: Int = 1](self) -> SIMD[dtype, size_out]:
        """Reduces the vector using the `max` operator.

        Parameters:
            size_out: The width of the reduction.

        Constraints:
            `size_out` must not exceed width of the vector.
            The element type of the vector must be integer or FP.

        Returns:
            The maximum element of the vector.
        """

        @parameter
        if size == 1:
            return self[0]

        @parameter
        if CompilationTarget.is_x86() or size_out > 1:

            @always_inline
            @parameter
            fn max_reduce_body[
                dtype: DType, width: Int
            ](v1: SIMD[dtype, width], v2: SIMD[dtype, width]) -> SIMD[
                dtype, width
            ]:
                return max(v1, v2)

            return self.reduce[max_reduce_body, size_out]()

        @parameter
        if dtype.is_floating_point():
            return rebind[SIMD[dtype, size_out]](
                llvm_intrinsic[
                    "llvm.vector.reduce.fmax",
                    Scalar[dtype],
                    has_side_effect=False,
                ](self)
            )

        @parameter
        if dtype.is_unsigned():
            return rebind[SIMD[dtype, size_out]](
                llvm_intrinsic[
                    "llvm.vector.reduce.umax",
                    Scalar[dtype],
                    has_side_effect=False,
                ](self)
            )
        return rebind[SIMD[dtype, size_out]](
            llvm_intrinsic[
                "llvm.vector.reduce.smax", Scalar[dtype], has_side_effect=False
            ](self)
        )

    @always_inline("nodebug")
    fn reduce_min[size_out: Int = 1](self) -> SIMD[dtype, size_out]:
        """Reduces the vector using the `min` operator.

        Parameters:
            size_out: The width of the reduction.

        Constraints:
            `size_out` must not exceed width of the vector.
            The element type of the vector must be integer or FP.

        Returns:
            The minimum element of the vector.
        """

        @parameter
        if size == 1:
            return self[0]

        @parameter
        if CompilationTarget.is_x86() or size_out > 1:

            @always_inline
            @parameter
            fn min_reduce_body[
                dtype: DType, width: Int
            ](v1: SIMD[dtype, width], v2: SIMD[dtype, width]) -> SIMD[
                dtype, width
            ]:
                return min(v1, v2)

            return self.reduce[min_reduce_body, size_out]()

        @parameter
        if dtype.is_floating_point():
            return rebind[SIMD[dtype, size_out]](
                llvm_intrinsic[
                    "llvm.vector.reduce.fmin",
                    Scalar[dtype],
                    has_side_effect=False,
                ](self)
            )

        @parameter
        if dtype.is_unsigned():
            return rebind[SIMD[dtype, size_out]](
                llvm_intrinsic[
                    "llvm.vector.reduce.umin",
                    Scalar[dtype],
                    has_side_effect=False,
                ](self)
            )
        return rebind[SIMD[dtype, size_out]](
            llvm_intrinsic[
                "llvm.vector.reduce.smin", Scalar[dtype], has_side_effect=False
            ](self)
        )

    @always_inline
    fn reduce_add[size_out: Int = 1](self) -> SIMD[dtype, size_out]:
        """Reduces the vector using the `add` operator.

        Parameters:
            size_out: The width of the reduction.

        Constraints:
            `size_out` must not exceed width of the vector.

        Returns:
            The sum of all vector elements.

        """

        @always_inline
        @parameter
        fn add_reduce_body[
            dtype: DType, width: Int
        ](v1: SIMD[dtype, width], v2: SIMD[dtype, width]) -> SIMD[dtype, width]:
            return v1 + v2

        return self.reduce[add_reduce_body, size_out]()

    @always_inline
    fn reduce_mul[size_out: Int = 1](self) -> SIMD[dtype, size_out]:
        """Reduces the vector using the `mul` operator.

        Parameters:
            size_out: The width of the reduction.

        Constraints:
            `size_out` must not exceed width of the vector.
            The element type of the vector must be integer or FP.

        Returns:
            The product of all vector elements.
        """

        @always_inline
        @parameter
        fn mul_reduce_body[
            dtype: DType, width: Int
        ](v1: SIMD[dtype, width], v2: SIMD[dtype, width]) -> SIMD[dtype, width]:
            return v1 * v2

        return self.reduce[mul_reduce_body, size_out]()

    @always_inline
    fn reduce_and[size_out: Int = 1](self) -> SIMD[dtype, size_out]:
        """Reduces the vector using the bitwise `&` operator.

        Parameters:
            size_out: The width of the reduction.

        Constraints:
            `size_out` must not exceed width of the vector.
            The element type of the vector must be integer or boolean.

        Returns:
            The reduced vector.
        """
        constrained[
            size_out <= size, "`size_out` must not exceed width of the vector."
        ]()
        constrained[
            dtype.is_integral() or dtype is DType.bool,
            "The element type of the vector must be integer or boolean.",
        ]()

        @always_inline
        @parameter
<<<<<<< HEAD
        fn and_reduce_body[
            type: DType, width: Int
        ](v1: SIMD[type, width], v2: SIMD[type, width]) -> SIMD[type, width]:
            return v1 & v2

        @parameter
        if size_out > 1:
            return self.reduce[and_reduce_body, size_out]()
        elif size == 1:
            return rebind[SIMD[type, size_out]](self)
=======
        if size_out > 1:

            @always_inline
            @parameter
            fn and_reduce_body[
                dtype: DType, width: Int
            ](v1: SIMD[dtype, width], v2: SIMD[dtype, width]) -> SIMD[
                dtype, width
            ]:
                return v1 & v2

            return self.reduce[and_reduce_body, size_out]()

        @parameter
        if size == 1:
            return rebind[SIMD[dtype, size_out]](self)
>>>>>>> a89f59e2

        if is_compile_time():
            return self.reduce[and_reduce_body, size_out]()

        return llvm_intrinsic[
            "llvm.vector.reduce.and",
            SIMD[dtype, size_out],
            has_side_effect=False,
        ](self)

    @always_inline
    fn reduce_or[size_out: Int = 1](self) -> SIMD[dtype, size_out]:
        """Reduces the vector using the bitwise `|` operator.

        Parameters:
            size_out: The width of the reduction.

        Constraints:
            `size_out` must not exceed width of the vector.
            The element type of the vector must be integer or boolean.

        Returns:
            The reduced vector.
        """
        constrained[
            size_out <= size, "`size_out` must not exceed width of the vector."
        ]()
        constrained[
            dtype.is_integral() or dtype is DType.bool,
            "The element type of the vector must be integer or boolean.",
        ]()

        @parameter
        if size_out > 1:

            @always_inline
            @parameter
            fn or_reduce_body[
                dtype: DType, width: Int
            ](v1: SIMD[dtype, width], v2: SIMD[dtype, width]) -> SIMD[
                dtype, width
            ]:
                return v1 | v2

            return self.reduce[or_reduce_body, size_out]()

        @parameter
        if size == 1:
            return rebind[SIMD[dtype, size_out]](self)

        return llvm_intrinsic[
            "llvm.vector.reduce.or",
            SIMD[dtype, size_out],
            has_side_effect=False,
        ](self)

    @always_inline
    fn reduce_bit_count(self) -> Int:
        """Returns the total number of bits set in the SIMD vector.

        Constraints:
            Must be either an integral or a boolean type.

        Returns:
            Count of set bits across all elements of the vector.
        """

        @parameter
        if dtype is DType.bool:
            return Int(self.cast[DType.uint8]().reduce_add())
        else:
            constrained[
                dtype.is_integral(), "Expected either integral or bool type"
            ]()
            return Int(pop_count(self).reduce_add())

    # ===------------------------------------------------------------------=== #
    # select
    # ===------------------------------------------------------------------=== #

    # TODO (7748): always_inline required to WAR LLVM codegen bug
    @always_inline("nodebug")
    fn select[
        result_dtype: DType
    ](
        self,
        true_case: SIMD[result_dtype, size],
        false_case: SIMD[result_dtype, size],
    ) -> SIMD[result_dtype, size]:
        """Selects the values of the `true_case` or the `false_case` based on
        the current boolean values of the SIMD vector.

        Parameters:
            result_dtype: The element type of the input and output SIMD vectors.

        Args:
            true_case: The values selected if the positional value is True.
            false_case: The values selected if the positional value is False.

        Constraints:
            The element type of the vector must be boolean.

        Returns:
            A new vector of the form
            `[true_case[i] if elem else false_case[i] for i, elem in enumerate(self)]`.
        """
        constrained[dtype is DType.bool, "the simd type must be bool"]()
        return __mlir_op.`pop.simd.select`(
            rebind[Self._Mask](self).value,
            true_case.value,
            false_case.value,
        )

    # ===------------------------------------------------------------------=== #
    # Rotation operations
    # ===------------------------------------------------------------------=== #

    @always_inline
    fn rotate_left[shift: Int](self) -> Self:
        """Shifts the elements of a SIMD vector to the left by `shift`
        elements (with wrap-around).

        Constraints:
            `-size <= shift < size`

        Parameters:
            shift: The number of positions by which to rotate the elements of
                   SIMD vector to the left (with wrap-around).

        Returns:
            The SIMD vector rotated to the left by `shift` elements
            (with wrap-around).
        """

        constrained[
            shift >= -size and shift < size,
            "Constraint: -size <= shift < size",
        ]()

        @parameter
        if size == 1:
            constrained[shift == 0, "for scalars the shift must be 0"]()
            return self
        return llvm_intrinsic[
            "llvm.vector.splice", Self, has_side_effect=False
        ](self, self, Int32(shift))

    @always_inline
    fn rotate_right[shift: Int](self) -> Self:
        """Shifts the elements of a SIMD vector to the right by `shift`
        elements (with wrap-around).

        Constraints:
            `-size < shift <= size`

        Parameters:
            shift: The number of positions by which to rotate the elements of
                   SIMD vector to the right (with wrap-around).

        Returns:
            The SIMD vector rotated to the right by `shift` elements
            (with wrap-around).
        """

        constrained[
            shift > -size and shift <= size,
            "Constraint: -size < shift <= size",
        ]()

        @parameter
        if size == 1:
            constrained[shift == 0, "for scalars the shift must be 0"]()
            return self
        return self.rotate_left[-shift]()

    # ===------------------------------------------------------------------=== #
    # Shift operations
    # ===------------------------------------------------------------------=== #

    @always_inline
    fn shift_left[shift: Int](self) -> Self:
        """Shifts the elements of a SIMD vector to the left by `shift`
        elements (no wrap-around, fill with zero).

        Constraints:
            `0 <= shift <= size`

        Parameters:
            shift: The number of positions by which to rotate the elements of
                   SIMD vector to the left (no wrap-around, fill with zero).

        Returns:
            The SIMD vector rotated to the left by `shift` elements (no
            wrap-around, fill with zero).
        """

        constrained[
            0 <= shift <= size,
            (
                "shift must be greater than or equal to 0 and less than equal"
                " to the size"
            ),
        ]()

        @parameter
        if shift == 0:
            return self
        elif shift == size:
            return 0

        alias zero_simd = Self()

        return llvm_intrinsic[
            "llvm.vector.splice", Self, has_side_effect=False
        ](self, zero_simd, Int32(shift))

    @always_inline
    fn shift_right[shift: Int](self) -> Self:
        """Shifts the elements of a SIMD vector to the right by `shift`
        elements (no wrap-around, fill with zero).

        Constraints:
            `0 <= shift <= size`

        Parameters:
            shift: The number of positions by which to rotate the elements of
                   SIMD vector to the right (no wrap-around, fill with zero).

        Returns:
            The SIMD vector rotated to the right by `shift` elements (no
            wrap-around, fill with zero).
        """

        # Note the order of the llvm_intrinsic arguments below differ from
        # shift_left(), so we cannot directly reuse it here.

        constrained[
            0 <= shift <= size,
            (
                "shift must be greater than or equal to 0 and less than equal"
                " to the size"
            ),
        ]()

        @parameter
        if shift == 0:
            return self
        elif shift == size:
            return 0

        alias zero_simd = Self()

        return llvm_intrinsic[
            "llvm.vector.splice", Self, has_side_effect=False
        ](zero_simd, self, Int32(-shift))

    fn reversed(self) -> Self:
        """Reverses the SIMD vector by indexes.

        Returns:
            The by index reversed vector.

        Examples:
        ```mojo
        print(SIMD[DType.uint8, 4](1, 2, 3, 4).reversed()) # [4, 3, 2, 1]
        ```
        .
        """

        fn build_idx() -> IndexList[size]:
            var values = IndexList[size]()
            var idx = 0

            @parameter
            for i in reversed(range(size)):
                values[idx] = i
                idx += 1
            return values

        alias idx = build_idx()
        return self.shuffle[mask=idx]()


fn _pshuf_or_tbl1(
    lookup_table: SIMD[DType.uint8, 16], indices: SIMD[DType.uint8, 16]
) -> SIMD[DType.uint8, 16]:
    @parameter
    if (
        CompilationTarget.has_sse4()
    ):  # TODO: Allow SSE3 when we have sys.has_sse3()
        return _pshuf(lookup_table, indices)
    elif sys.has_neon():
        return _tbl1(lookup_table, indices)
    else:
        # TODO: Change the error message when we allow SSE3
        constrained[False, "To call _pshuf_or_tbl1() you need sse4 or neon."]()
        # Can never happen. TODO: Remove later when the compiler detects it.
        return SIMD[DType.uint8, 16]()


fn _pshuf(
    lookup_table: SIMD[DType.uint8, 16], indices: SIMD[DType.uint8, 16]
) -> SIMD[DType.uint8, 16]:
    """Shuffle operation using the SSSE3 `pshuf` instruction.

    See https://www.intel.com/content/www/us/en/docs/intrinsics-guide/index.html#text=_mm_shuffle_epi8&ig_expand=6003
    """
    return sys.llvm_intrinsic[
        "llvm.x86.ssse3.pshuf.b.128",
        SIMD[DType.uint8, 16],
        has_side_effect=False,
    ](lookup_table, indices)


fn _tbl1(
    lookup_table: SIMD[DType.uint8, 16], indices: SIMD[DType.uint8, 16]
) -> SIMD[DType.uint8, 16]:
    """Shuffle operation using the aarch64 `tbl1` instruction.

    See https://community.arm.com/arm-community-blogs/b/architectures-and-processors-blog/posts/coding-for-neon---part-5-rearranging-vectors
    """
    return sys.llvm_intrinsic[
        "llvm.aarch64.neon.tbl1",
        SIMD[DType.uint8, 16],
        has_side_effect=False,
    ](lookup_table, indices)


# ===----------------------------------------------------------------------=== #
# _pow
# ===----------------------------------------------------------------------=== #


@always_inline
fn _pow[
    simd_width: Int
](base: SIMD[_, simd_width], exp: SIMD[_, simd_width]) -> __type_of(base):
    """Computes the power of the elements of a SIMD vector raised to the
    corresponding elements of another SIMD vector.

    Parameters:
        simd_width: The width of the input and output SIMD vectors.

    Args:
        base: Base of the power operation.
        exp: Exponent of the power operation.

    Returns:
        A vector containing elementwise `base` raised to the power of `exp`.
    """

    @parameter
    if exp.dtype.is_floating_point() and base.dtype is exp.dtype:
        return _powf(base, exp)
    elif exp.dtype.is_integral():
        # Common cases
        if all(exp == 2):
            return base * base
        if all(exp == 3):
            return base * base * base

        var result = __type_of(base)()

        @parameter
        for i in range(simd_width):
            result[i] = _powi(base[i], exp[i].cast[DType.int32]())
        return result
    else:
        constrained[False, "unsupported type combination"]()
        return __type_of(base)()


@always_inline
fn _powf_scalar(base: Scalar, exponent: Scalar) -> __type_of(base):
    constrained[
        exponent.dtype.is_floating_point(), "exponent must be floating point"
    ]()

    var integral: __type_of(exponent)
    var fractional: __type_of(exponent)
    integral, fractional = _modf_scalar(exponent)

    if integral == exponent:
        return _powi(base, integral.cast[DType.int32]())

    if fractional and base < 0:
        return _nan[base.dtype]()

    return math.exp(exponent.cast[base.dtype]() * math.log(base))


@always_inline
fn _powf[
    simd_width: Int
](base: SIMD[_, simd_width], exp: SIMD[_, simd_width]) -> __type_of(base):
    constrained[
        exp.dtype.is_floating_point(), "exponent must be floating point"
    ]()

    var result = __type_of(base)()

    @parameter
    for i in range(simd_width):
        result[i] = _powf_scalar(base[i], exp[i])

    return result


@always_inline
fn _powi(base: Scalar, exp: Int32) -> __type_of(base):
    if base.dtype.is_integral() and exp < 0:
        # Not defined for Integers, this should raise an
        # exception.
        debug_assert(False, "exponent < 0 is undefined for integers")
        return 0

    var a = base
    var b = abs(exp) if base.dtype.is_floating_point() else exp
    var res: Scalar[base.dtype] = 1
    while b > 0:
        if b & 1:
            res *= a
        a *= a
        b >>= 1

    @parameter
    if base.dtype.is_floating_point():
        if exp < 0:
            return 1 / res
    return res


# ===----------------------------------------------------------------------=== #
# float8
# ===----------------------------------------------------------------------=== #


@always_inline
fn _convert_float8_to_f32_scaler[
    dtype: DType,
](x: Scalar[dtype]) -> Float32:
    var kF32_NaN: UInt32 = 0x7FFFFFFF
    var FP8_NUM_BITS = 8
    var IS_E4M3 = dtype is DType.float8_e4m3fn
    var FP8_NUM_MANTISSA_BITS = FPUtils[dtype].mantissa_width()
    var FP8_NUM_EXPONENT_BITS = FPUtils[dtype].exponent_width()
    var FP32_NUM_BITS = 32
    var FP8_EXPONENT_MASK: UInt8 = (1 << FP8_NUM_EXPONENT_BITS) - 1
    var FP8_MANTISSA_MASK: UInt8 = (1 << FP8_NUM_MANTISSA_BITS) - 1
    var FP8_MAX_EXPONENT = 7 if IS_E4M3 else 15
    var FP8_EXPONENT_BIAS = 7 if IS_E4M3 else 15
    var FP32_EXPONENT_BIAS = 127
    var FP32_NUM_MANTISSA_BITS = 23

    var f8: UInt8 = bitcast[DType.uint8](x)

    var sign: UInt32 = (f8.cast[DType.uint32]() >> (FP8_NUM_BITS - 1)) & 1
    var exp: UInt32 = ((f8 >> FP8_NUM_MANTISSA_BITS) & FP8_EXPONENT_MASK).cast[
        DType.uint32
    ]()
    var mantissa: UInt32 = (f8 & FP8_MANTISSA_MASK).cast[DType.uint32]()

    var f: UInt32 = (sign << (FP32_NUM_BITS - 1))

    if IS_E4M3 and exp == 15 and mantissa == 0x7:
        f = kF32_NaN
    elif exp > 0 and (
        IS_E4M3 or exp < (FP8_MAX_EXPONENT + FP8_EXPONENT_BIAS + 1)
    ):
        # normal
        exp += FP32_EXPONENT_BIAS - FP8_EXPONENT_BIAS
        f |= exp << FP32_NUM_MANTISSA_BITS
        f |= mantissa << (FP32_NUM_MANTISSA_BITS - FP8_NUM_MANTISSA_BITS)
    elif exp == 0:
        if mantissa:
            # subnormal
            exp += (FP32_EXPONENT_BIAS - FP8_EXPONENT_BIAS) + 1
            while (mantissa & (1 << FP8_NUM_MANTISSA_BITS)) == 0:
                mantissa <<= 1
                exp -= 1
            mantissa = mantissa & FP8_MANTISSA_MASK.cast[DType.uint32]()
            f |= exp << FP32_NUM_MANTISSA_BITS
            f |= mantissa << (FP32_NUM_MANTISSA_BITS - FP8_NUM_MANTISSA_BITS)
        else:
            # sign-preserving zero
            pass
    else:
        if mantissa == 0:
            # Sign-preserving infinity
            f |= 0x7F800000
        else:
            # Canonical NaN
            f = kF32_NaN

    return bitcast[DType.float32](f)


@always_inline
fn _convert_float8_to_f32[
    dtype: DType,
    size: Int,
](val: SIMD[dtype, size]) -> SIMD[DType.float32, size]:
    @parameter
    if is_nvidia_gpu() and _is_sm_9x():
        return _convert_float8_to_f16(rebind[SIMD[dtype, size]](val)).cast[
            DType.float32
        ]()
    else:

        @always_inline
        @parameter
        fn wrapper_fn[
            input_dtype: DType, result_dtype: DType
        ](val: Scalar[input_dtype]) capturing -> Scalar[result_dtype]:
            return rebind[Scalar[result_dtype]](
                _convert_float8_to_f32_scaler(rebind[Scalar[dtype]](val))
            )

        return _simd_apply[wrapper_fn, DType.float32, size](val)


@always_inline
fn _convert_float8_to_f16[
    dtype: DType,
    size: Int,
](val: SIMD[dtype, size],) -> SIMD[DType.float16, size]:
    @parameter
    if is_nvidia_gpu() and _is_sm_9x():
        alias asm_prefix = "cvt.rn.f16x2.e4m3x2" if dtype is DType.float8_e4m3fn else "cvt.rn.f16x2.e5m2x2"
        var val_uint8 = bitcast[DType.uint8](val)

        @parameter
        if size > 1:
            var res = SIMD[DType.uint16, size]()

            @parameter
            for i in range(0, size, 2):
                var f8x2 = val_uint8.slice[2, offset=i]()
                var f16x2_f8x2 = inlined_assembly[
                    asm_prefix + " $0, $1;",
                    Scalar[DType.uint32],
                    constraints="=r,h",
                    has_side_effect=False,
                ](bitcast[DType.uint16, 1](f8x2))
                var ui16x2 = bitcast[DType.uint16, 2](f16x2_f8x2)
                res = res.insert[offset=i](ui16x2)
            return bitcast[DType.float16](res)
        else:
            var f16x2_f8x2 = inlined_assembly[
                asm_prefix + " $0, $1;",
                Scalar[DType.uint32],
                constraints="=r,h",
                has_side_effect=False,
            ](val_uint8.cast[DType.uint16]())
            var ui16x2 = bitcast[DType.uint16, 2](f16x2_f8x2)
            return bitcast[DType.float16](ui16x2[0])
    else:
        return _convert_float8_to_f32(rebind[SIMD[dtype, size]](val)).cast[
            DType.float16
        ]()


@always_inline
fn _convert_f32_to_float8[
    dtype: DType,
    target: DType,
    size: Int,
](val: SIMD[dtype, size],) -> SIMD[target, size]:
    @parameter
    if is_nvidia_gpu() and _is_sm_9x():
        return __mlir_op.`pop.cast`[_type = SIMD[target, size]._mlir_type](
            val.value
        )
    else:

        @always_inline
        @parameter
        fn wrapper_fn[
            input_dtype: DType, result_dtype: DType
        ](val: Scalar[input_dtype]) capturing -> Scalar[result_dtype]:
            return rebind[Scalar[result_dtype]](
                _convert_f32_to_float8_scaler[dtype, result_dtype](
                    rebind[Scalar[dtype]](val)
                )
            )

        return _simd_apply[wrapper_fn, target, size](val)


@always_inline
fn _convert_f32_to_float8_scaler[
    dtype: DType,
    target: DType,
](x: Scalar[dtype]) -> Scalar[target]:
    # software implementation rounds toward nearest even

    alias IS_E4M3 = target is DType.float8_e4m3fn
    alias FP8_NUM_MANTISSA_BITS = FPUtils[target].mantissa_width()
    alias FP8_NUM_EXPONENT_BITS = FPUtils[target].exponent_width()
    alias FP32_NUM_BITS = bitwidthof[dtype]()
    alias FP8_EXPONENT_MASK: UInt8 = (1 << FP8_NUM_EXPONENT_BITS) - 1
    alias FP8_MANTISSA_MASK: UInt8 = (1 << FP8_NUM_MANTISSA_BITS) - 1
    alias FP8_MAX_EXPONENT = FPUtils[target].exponent_bias()
    var FP8_MIN_EXPONENT = -6 if IS_E4M3 else -14
    alias FP8_EXPONENT_BIAS = FPUtils[target].exponent_bias()
    alias FP32_EXPONENT_BIAS = FPUtils[dtype].exponent_bias()
    alias FP32_NUM_MANTISSA_BITS = FPUtils[dtype].mantissa_width()
    alias FP8_MAX_FLT = UInt8(0x7E) if IS_E4M3 else UInt8(0x7B)

    # Extract the bits in the FP32 type
    var sign: UInt8 = 0x80 if FPUtils[dtype].get_sign(x) else 0x00
    var exp = Int32(FPUtils[dtype].get_exponent_biased(x)) - FP32_EXPONENT_BIAS
    var mantissa = Int32(FPUtils[dtype].get_mantissa(x))
    var u: UInt8 = 0

    var kF8_NaN: UInt8 = 0x7F

    # NaN => NaN
    if _isnan(x):
        return bitcast[target](kF8_NaN)

    # Inf => MAX_FLT (satfinite)
    if _isinf(x):
        return bitcast[target](sign | FP8_MAX_FLT)

    # Special handling
    if exp == -128:
        # int8 range is from -128 to 127
        # So 255(inf) - 127(bias) = 128 - will show up as -128

        # satfinite
        return bitcast[target](sign | FP8_MAX_FLT)

    var sticky_bit: Int32 = 0

    var skip_sign = False
    var may_be_nan = False

    if exp >= FP8_MIN_EXPONENT and exp <= FP8_MAX_EXPONENT:
        # normal fp32 to normal fp8
        exp += FP8_EXPONENT_BIAS
        u = (
            (
                (exp).cast[DType.uint32]()
                & FP8_EXPONENT_MASK.cast[DType.uint32]()
            )
            << FP8_NUM_MANTISSA_BITS
        ).cast[DType.uint8]()
        u = (
            u
            | (
                mantissa >> (FP32_NUM_MANTISSA_BITS - FP8_NUM_MANTISSA_BITS)
            ).cast[DType.uint8]()
        )
    elif exp < FP8_MIN_EXPONENT:
        # normal single-precision to subnormal float8-precision representation
        var rshift: Int32 = FP8_MIN_EXPONENT - exp
        if rshift < FP32_NUM_BITS:
            mantissa |= 1 << FP32_NUM_MANTISSA_BITS
            sticky_bit = ((mantissa & ((1 << rshift) - 1)) != 0).cast[
                DType.int32
            ]()
            mantissa = mantissa >> rshift
            u = (
                mantissa >> (FP32_NUM_MANTISSA_BITS - FP8_NUM_MANTISSA_BITS)
            ).cast[DType.uint8]() & FP8_MANTISSA_MASK
        else:
            mantissa = 0
            u = 0
    # Exponent > FP8_MAX_EXPONENT - this is a special case done to match HW
    # 0x4380_0000 to 0x43e0_0000 - maps from 256 to 448, and does not saturate / inf.
    else:
        if exp == (FP8_MAX_EXPONENT + 1):
            var mantissa_tmp: UInt8 = (
                mantissa >> (FP32_NUM_MANTISSA_BITS - FP8_NUM_MANTISSA_BITS)
            ).cast[DType.uint8]()
            if mantissa_tmp < FP8_MANTISSA_MASK:
                exp = exp + FP8_EXPONENT_BIAS
                u = ((exp).cast[DType.uint32]() << FP8_NUM_MANTISSA_BITS).cast[
                    DType.uint8
                ]() | mantissa_tmp
                may_be_nan = mantissa_tmp == (FP8_MANTISSA_MASK - 1)
            else:
                # satfinite
                return bitcast[target](sign | FP8_MAX_FLT)
        else:
            # satfinite
            return bitcast[target](sign | FP8_MAX_FLT)

    # round to nearest even
    var NUM_BITS_SHIFT: Int32 = FP32_NUM_MANTISSA_BITS - (
        FP8_NUM_MANTISSA_BITS + 1
    )
    var round_bit: Int32 = ((mantissa >> NUM_BITS_SHIFT) & 1)
    sticky_bit |= ((mantissa & ((1 << NUM_BITS_SHIFT) - 1)) != 0).cast[
        DType.int32
    ]()

    if (round_bit and sticky_bit) or (round_bit and (u & 1)):
        u = (u + 1).cast[DType.uint8]()
        if may_be_nan:
            skip_sign = True

    if u > FP8_MAX_FLT:
        # satfinite
        u = sign | FP8_MAX_FLT

    if not skip_sign:
        u |= sign

    return bitcast[target](u)


# ===----------------------------------------------------------------------=== #
# bfloat16
# ===----------------------------------------------------------------------=== #

alias _fp32_bf16_mantissa_diff = FPUtils[
    DType.float32
].mantissa_width() - FPUtils[DType.bfloat16].mantissa_width()


@always_inline
fn _bfloat16_to_f32_scalar(
    val: BFloat16,
) -> Float32:
    @parameter
    if has_neon():
        # TODO(KERN-228): support BF16 on neon systems.
        return _unchecked_zero[DType.float32, 1]()

    # For bfloat16, we can just do a memcpy to perform the cast to float32.
    @parameter
    if is_nvidia_gpu():
        return inlined_assembly[
            "cvt.f32.bf16 $0, $1;" if _is_sm_9x() else "mov.b32 $0, {0, $1};",
            Float32,
            constraints="=f,h",
            has_side_effect=False,
        ](bitcast[DType.int16](val))

    return bitcast[DType.float32, 1](SIMD[DType.bfloat16, 2](0, val))


@always_inline
fn _bfloat16_to_f32[
    size: Int
](val: SIMD[DType.bfloat16, size]) -> SIMD[DType.float32, size]:
    @parameter
    if has_neon():
        # TODO(KERN-228): support BF16 on neon systems.
        return _unchecked_zero[DType.float32, size]()

    @always_inline
    @parameter
    fn wrapper_fn[
        input_dtype: DType, result_dtype: DType
    ](val: Scalar[input_dtype]) capturing -> Scalar[result_dtype]:
        return rebind[Scalar[result_dtype]](
            _bfloat16_to_f32_scalar(rebind[BFloat16](val))
        )

    return _simd_apply[wrapper_fn, DType.float32, size](val)


@always_inline
fn _f32_to_bfloat16_scalar(
    val: Float32,
) -> BFloat16:
    @parameter
    if has_neon():
        # TODO(KERN-228): support BF16 on neon systems.
        return _unchecked_zero[DType.bfloat16, 1]()

    if _isnan(val):
        return _nan[DType.bfloat16]()

    var float_bits = FPUtils[DType.float32].bitcast_to_integer(val)

    var lsb = (float_bits >> _fp32_bf16_mantissa_diff) & 1
    var rounding_bias = 0x7FFF + lsb
    float_bits += rounding_bias

    var bfloat_bits = float_bits >> _fp32_bf16_mantissa_diff

    return FPUtils[DType.bfloat16].bitcast_from_integer(bfloat_bits)


@always_inline
fn _f32_to_bfloat16[
    size: Int
](val: SIMD[DType.float32, size]) -> SIMD[DType.bfloat16, size]:
    @parameter
    if has_neon():
        # TODO(KERN-228): support BF16 on neon systems.
        return _unchecked_zero[DType.bfloat16, size]()

    @always_inline
    @parameter
    fn wrapper_fn[
        input_dtype: DType, result_dtype: DType
    ](val: Scalar[input_dtype]) capturing -> Scalar[result_dtype]:
        return rebind[Scalar[result_dtype]](
            _f32_to_bfloat16_scalar(rebind[Float32](val))
        )

    return _simd_apply[wrapper_fn, DType.bfloat16, size](val)


# ===----------------------------------------------------------------------=== #
# _simd_apply
# ===----------------------------------------------------------------------=== #


@always_inline
fn _simd_apply[
    func: fn[input_dtype: DType, result_dtype: DType] (
        Scalar[input_dtype]
    ) capturing -> Scalar[result_dtype],
    result_dtype: DType,
    simd_width: Int,
](x: SIMD[_, simd_width]) -> SIMD[result_dtype, simd_width]:
    """Returns a value whose elements corresponds to applying `func` to each
    element in the vector.

    Parameter:
      simd_width: Width of the input and output SIMD vectors.
      input_dtype: Type of the input to func.
      result_dtype: Result type of func.
      func: Function to apply to the SIMD vector.

    Args:
      x: the input value.

    Returns:
      A SIMD vector whose element at index `i` is `func(x[i])`.
    """
    var result = SIMD[result_dtype, simd_width]()

    @parameter
    for i in range(simd_width):
        result[i] = func[x.dtype, result_dtype](x[i])

    return result


@always_inline
fn _simd_apply[
    func: fn[lhs_dtype: DType, rhs_dtype: DType, result_dtype: DType] (
        Scalar[lhs_dtype], Scalar[rhs_dtype]
    ) capturing -> Scalar[result_dtype],
    result_dtype: DType,
    simd_width: Int,
](x: SIMD[_, simd_width], y: SIMD[_, simd_width]) -> SIMD[
    result_dtype, simd_width
]:
    """Returns a value whose elements corresponds to applying `func` to each
    element in the vector.

    Parameter:
      simd_width: Width of the input and output SIMD vectors.
      input_dtype: Type of the input to func.
      result_dtype: Result type of func.
      func: Function to apply to the SIMD vector.

    Args:
      x: the lhs input value.
      y: the rhs input value.

    Returns:
      A SIMD vector whose element at index `i` is `func(x[i], y[i])`.
    """
    var result = SIMD[result_dtype, simd_width]()

    @parameter
    for i in range(simd_width):
        result[i] = func[x.dtype, y.dtype, result_dtype](x[i], y[i])

    return result


# ===----------------------------------------------------------------------=== #
# modf
# ===----------------------------------------------------------------------=== #


fn _modf_scalar(x: Scalar) -> Tuple[__type_of(x), __type_of(x)]:
    constrained[
        x.dtype.is_floating_point(), "the type must be floating point"
    ]()
    if x < 1:
        if x < 0:
            var res = _modf_scalar(-x)
            return (-res[0], -res[1])
        if x == 0:
            return (x, x)
        return (Scalar[x.dtype](0), x)

    var f = _floor(x)
    return (f, x - f)


fn _modf(x: SIMD) -> Tuple[__type_of(x), __type_of(x)]:
    constrained[x.dtype.is_numeric(), "the type must be numeric"]()

    @parameter
    if x.dtype.is_integral():
        return (x, __type_of(x)(0))

    var result_int = __type_of(x)()
    var result_frac = __type_of(x)()

    @parameter
    for i in range(x.size):
        var tup = _modf_scalar(x[i])
        result_int[i] = tup[0]
        result_frac[i] = tup[1]

    return (result_int, result_frac)


# ===----------------------------------------------------------------------=== #
# floor
# ===----------------------------------------------------------------------=== #


fn _floor(x: SIMD) -> __type_of(x):
    @parameter
    if x.dtype.is_integral():
        return x

    alias integral_type = FPUtils[x.dtype].integral_type
    alias bitwidth = bitwidthof[x.dtype]()
    alias exponent_width = FPUtils[x.dtype].exponent_width()
    alias mantissa_width = FPUtils[x.dtype].mantissa_width()
    # FIXME: GH issue #3613
    # alias mask = FPUtils[x.type].exponent_mask()
    alias mask = (1 << exponent_width) - 1
    alias bias = FPUtils[x.dtype].exponent_bias()
    alias shift_factor = bitwidth - exponent_width - 1

    bits = x.to_bits()
    var e = ((bits >> mantissa_width) & mask) - bias
    bits = (e < shift_factor).select(
        bits & ~((1 << (shift_factor - e)) - 1),
        bits,
    )
    return __type_of(x).from_bits(bits)


fn _write_scalar[
    dtype: DType,
    W: Writer, //,
](mut writer: W, value: Scalar[dtype]):
    @parameter
    if dtype == DType.bool:
        if value:
            writer.write("True")
        else:
            writer.write("False")

    elif dtype.is_floating_point():
        _write_float(writer, value)

    # TODO(MSTDL-1039): bring in performant integer to string formatter
    elif dtype.is_integral():
        _ = _try_write_int(writer, value)
    else:
        constrained[
            False, "unable to write dtype, only integral/float/bool supported"
        ]()<|MERGE_RESOLUTION|>--- conflicted
+++ resolved
@@ -66,11 +66,8 @@
     prefetch,
     simdwidthof,
     sizeof,
-<<<<<<< HEAD
+    CompilationTarget,
     is_compile_time,
-=======
-    CompilationTarget,
->>>>>>> a89f59e2
 )
 from sys._assembly import inlined_assembly
 from sys.info import _current_arch, _is_sm_9x
@@ -2243,17 +2240,8 @@
         ]()
 
         @parameter
-<<<<<<< HEAD
-        fn slice_body() -> SIMD[type, output_width]:
-            var tmp = SIMD[type, output_width]()
-=======
-        if output_width == 1:
-            return self[offset]
-
-        @parameter
-        if offset % simdwidthof[dtype]():
+        fn slice_body() -> SIMD[dtype, output_width]:
             var tmp = SIMD[dtype, output_width]()
->>>>>>> a89f59e2
 
             @parameter
             for i in range(output_width):
@@ -2263,7 +2251,7 @@
         @parameter
         if output_width == 1:
             return self[offset]
-        elif offset % simdwidthof[type]():
+        elif offset % simdwidthof[dtype]():
             return slice_body()
 
         if is_compile_time():
@@ -2644,35 +2632,16 @@
 
         @always_inline
         @parameter
-<<<<<<< HEAD
         fn and_reduce_body[
-            type: DType, width: Int
-        ](v1: SIMD[type, width], v2: SIMD[type, width]) -> SIMD[type, width]:
+            dtype: DType, width: Int
+        ](v1: SIMD[dtype, width], v2: SIMD[dtype, width]) -> SIMD[dtype, width]:
             return v1 & v2
 
         @parameter
-        if size_out > 1:
+        if size == 1:
+            return rebind[SIMD[type, size_out]](self)
+        elif size_out > 1:
             return self.reduce[and_reduce_body, size_out]()
-        elif size == 1:
-            return rebind[SIMD[type, size_out]](self)
-=======
-        if size_out > 1:
-
-            @always_inline
-            @parameter
-            fn and_reduce_body[
-                dtype: DType, width: Int
-            ](v1: SIMD[dtype, width], v2: SIMD[dtype, width]) -> SIMD[
-                dtype, width
-            ]:
-                return v1 & v2
-
-            return self.reduce[and_reduce_body, size_out]()
-
-        @parameter
-        if size == 1:
-            return rebind[SIMD[dtype, size_out]](self)
->>>>>>> a89f59e2
 
         if is_compile_time():
             return self.reduce[and_reduce_body, size_out]()
