--- conflicted
+++ resolved
@@ -73,46 +73,7 @@
 
 ### ❌ Removed
 
-<<<<<<< HEAD
-- Direct access to `List.size` has been removed. Use the public API instead.
-
-  Examples:
-
-  Extending a List:
-
-  ```mojo
-  base_data = List[Byte](1, 2, 3)
-
-  data_list = List[Byte](4, 5, 6)
-  ext_data_list = base_data.copy()
-  ext_data_list.extend(data_list) # [1, 2, 3, 4, 5, 6]
-
-  data_span = Span(List[Byte](4, 5, 6))
-  ext_data_span = base_data.copy()
-  ext_data_span.extend(data_span) # [1, 2, 3, 4, 5, 6]
-
-  data_vec = SIMD[DType.uint8, 4](4, 5, 6, 7)
-  ext_data_vec_full = base_data.copy()
-  ext_data_vec_full.extend(data_vec) # [1, 2, 3, 4, 5, 6, 7]
-
-  ext_data_vec_partial = base_data.copy()
-  ext_data_vec_partial.extend(data_vec, count=3) # [1, 2, 3, 4, 5, 6]
-  ```
-
-  Slicing and extending a list efficiently:
-
-  ```mojo
-  base_data = List[Byte](1, 2, 3, 4, 5, 6)
-  n4_n5 = Span(base_data)[3:5]
-  extra_data = Span(List[Byte](8, 10))
-  end_result = List[Byte](capacity=len(n4_n5) + len(extra_data))
-  end_result.extend(n4_n5)
-  end_result.extend(extra_data) # [4, 5, 8, 10]
-  ```
-
 - `String` and `StringSlice` `.codepoint_slices()` was removed. This is now the
   default behavior of their `__iter__()` methods.
 
-=======
->>>>>>> d7b77470
 ### 🛠️ Fixed